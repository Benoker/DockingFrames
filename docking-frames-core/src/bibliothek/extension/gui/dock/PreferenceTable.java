/*
 * Bibliothek - DockingFrames
 * Library built on Java/Swing, allows the user to "drag and drop"
 * panels containing any Swing-Component the developer likes to add.
 * 
 * Copyright (C) 2008 Benjamin Sigg
 * 
 * This library is free software; you can redistribute it and/or
 * modify it under the terms of the GNU Lesser General Public
 * License as published by the Free Software Foundation; either
 * version 2.1 of the License, or (at your option) any later version.
 *
 * This library is distributed in the hope that it will be useful,
 * but WITHOUT ANY WARRANTY; without even the implied warranty of
 * MERCHANTABILITY or FITNESS FOR A PARTICULAR PURPOSE.  See the GNU
 * Lesser General Public License for more details.
 *
 * You should have received a copy of the GNU Lesser General Public
 * License along with this library; if not, write to the Free Software
 * Foundation, Inc., 51 Franklin Street, Fifth Floor, Boston, MA  02110-1301  USA
 * 
 * Benjamin Sigg
 * benjamin_sigg@gmx.ch
 * CH - Switzerland
 */
package bibliothek.extension.gui.dock;

import java.awt.Component;
import java.awt.GridBagConstraints;
import java.awt.GridBagLayout;
import java.awt.Insets;
import java.util.ArrayList;
import java.util.HashMap;
import java.util.List;
import java.util.Map;

import javax.swing.BorderFactory;
import javax.swing.Icon;
import javax.swing.JLabel;
import javax.swing.JPanel;
import javax.swing.border.EtchedBorder;

import bibliothek.extension.gui.dock.preference.PreferenceEditor;
import bibliothek.extension.gui.dock.preference.PreferenceEditorCallback;
import bibliothek.extension.gui.dock.preference.PreferenceEditorFactory;
import bibliothek.extension.gui.dock.preference.PreferenceModel;
import bibliothek.extension.gui.dock.preference.PreferenceModelListener;
import bibliothek.extension.gui.dock.preference.PreferenceOperation;
import bibliothek.extension.gui.dock.preference.PreferenceOperationView;
import bibliothek.extension.gui.dock.preference.PreferenceOperationViewListener;
import bibliothek.extension.gui.dock.preference.editor.BooleanEditor;
import bibliothek.extension.gui.dock.preference.editor.ChoiceEditor;
import bibliothek.extension.gui.dock.preference.editor.KeyStrokeEditor;
import bibliothek.extension.gui.dock.preference.editor.LabelEditor;
import bibliothek.extension.gui.dock.preference.editor.ModifierMaskEditor;
import bibliothek.extension.gui.dock.preference.editor.StringEditor;
<<<<<<< HEAD
import bibliothek.gui.dock.action.ActionContentModifier;
=======
import bibliothek.gui.Dockable;
import bibliothek.gui.dock.action.DockAction;
>>>>>>> 60f9d065
import bibliothek.gui.dock.themes.basic.action.BasicTrigger;
import bibliothek.gui.dock.themes.basic.action.buttons.BasicMiniButton;
import bibliothek.util.Path;

/**
 * A {@link Component} that shows the entries of a {@link PreferenceModel}, the user
 * can edit those entries. Each preference is shown in a {@link PreferenceEditor}, this
 * table uses a map of {@link PreferenceEditorFactory}s to create them. 
 * @author Benjamin Sigg
 */
public class PreferenceTable extends JPanel{
    /** The factories that are available. */
    private Map<Path, PreferenceEditorFactory<?>> factories = new HashMap<Path, PreferenceEditorFactory<?>>();
    
    /** the preferences that are shown in this table */
    private PreferenceModel model;
    
    /** the visible rows */
    private List<Row<?>> rows = new ArrayList<Row<?>>();
    
    /** the panel showing the contens of this table */
    private JPanel panel;
    
    /** the layout used on this panel */
    private GridBagLayout layout;
    
    /** a listener observing {@link #model} */
    private Listener listener = new Listener();
    
    /** the operations visible on this table */
    private List<PreferenceOperation> operations = new ArrayList<PreferenceOperation>();
    
    /** all the views that are currently in use */
    private Map<PreferenceOperation, Operation> operationViews = new HashMap<PreferenceOperation, Operation>();
    
    /** whether the order of the operations should be reversed or not */
    private boolean reverseOrder = true;
    
    /**
     * Creates a new table
     */
    public PreferenceTable(){
        super( new GridBagLayout() );
        layout = new GridBagLayout();
        panel = new JPanel( layout );
        add( panel, new GridBagConstraints( 0, 0, 1, 1, 1.0, 1.0, GridBagConstraints.FIRST_LINE_START,
                GridBagConstraints.HORIZONTAL, new Insets( 0, 0, 0, 0 ), 0, 0 ));
        
        setEditorFactory( Path.TYPE_BOOLEAN_PATH, BooleanEditor.FACTORY );
        setEditorFactory( Path.TYPE_MODIFIER_MASK_PATH, ModifierMaskEditor.FACTORY );
        setEditorFactory( Path.TYPE_KEYSTROKE_PATH, KeyStrokeEditor.FACTORY );
        setEditorFactory( Path.TYPE_STRING_CHOICE_PATH, ChoiceEditor.FACTORY );
        setEditorFactory( Path.TYPE_LABEL, LabelEditor.FACTORY );
        setEditorFactory( Path.TYPE_STRING_PATH, StringEditor.FACTORY );
        
        addOperation( PreferenceOperation.DEFAULT );
        addOperation( PreferenceOperation.DELETE );
    }
    
    /**
     * Creates a new table
     * @param model the model shown on this table
     */
    public PreferenceTable( PreferenceModel model ){
        this();
        setModel( model );
    }
    
    /**
     * Sets the order in which the operations should be shown. Either 
     * left to right or right to left. The default value is <code>true</code>
     * which means right to left.
     * @param reverseOrder how to display the operations
     */
    public void setReverseOrder( boolean reverseOrder ) {
        this.reverseOrder = reverseOrder;
        
        int index = 0;
        for( Row<?> row : rows ){
            row.setIndex( index++ );
        }
    }
    
    /**
     * Tells in which order the operations are shown.
     * @return the order
     * @see #setReverseOrder(boolean)
     */
    public boolean isReverseOrder() {
        return reverseOrder;
    }
    
    /**
     * Adds a new operation at the end of the set of operations. The set of
     * operations tells the order in which the operations appear on the table.
     * @param operation a new operation
     */
    public void addOperation( PreferenceOperation operation ){
        if( !operations.contains( operation )){
            operations.add( operation );
            operationViews.put( operation, new Operation( operation ) );
        }
    }
    
    /**
     * Insert an operation at the given index. The set of operations tells
     * the order in which the operations appear on the table.
     * @param index the index of the new operation
     * @param operation the new operation
     */
    public void insertOperation( int index, PreferenceOperation operation ){
        if( !operations.contains( operation )){
            operations.add( index, operation );
            operationViews.put( operation, new Operation( operation ) );
        }
    }
    
    private int getOperationIndex( PreferenceOperation operation ){
        int index = operations.indexOf( operation );
        if( index < 0 ){
            operations.add( operation );
            index = operations.size()-1;
        }
        
        if( reverseOrder )
            index = operations.size() - 1 - index;
        
        return index;
    }
    
    private void addTable( Component component ){
        panel.add( component );
    }
    
    private void removeTable( Component component ){
        panel.remove( component );
    }

    /**
     * Gets the model that is used on this table.
     * @return the model
     */
    public PreferenceModel getModel() {
        return model;
    }
    
    /**
     * Changes the model of this table.
     * @param model the new model, can be <code>null</code>
     */
    public void setModel( PreferenceModel model ) {
    	if( this.model != model ){
	        if( this.model != null ){
	            this.model.removePreferenceModelListener( listener );
	            listener.preferenceRemoved( this.model, 0, this.model.getSize()-1 );
	        }
	        
	        this.model = model;
	        
	        if( this.model != null ){
	            this.model.addPreferenceModelListener( listener );
	            listener.preferenceAdded( this.model, 0, this.model.getSize()-1 );
	        }
    	}
    }
    
    /**
     * Sets the factory that should be used to create an editor for some 
     * type of object.
     * @param type a path describing the type that will be edited, most
     * times the path is just the name of some class. There is a set of 
     * standard paths defined in {@link Path}
     * @param factory the new factory or <code>null</code> to delete a factory
     */
    public void setEditorFactory( Path type, PreferenceEditorFactory<?> factory ){
        if( factory == null )
            factories.remove( type );
        else
            factories.put( type, factory );
    }
    
    /**
     * Gets the factory which is responsible to create editors for
     * <code>type</code>-objects.
     * @param <V> the kind of objects that get edited
     * @param type the kind of objects that get edited
     * @return the factory for <code>type</code> or <code>null</code>
     */
    @SuppressWarnings("unchecked")
    public <V> PreferenceEditorFactory<V> getEditorFactory( Path type ){
        return (PreferenceEditorFactory<V>)factories.get( type );
    }
    
    /**
     * Creates a new editor for <code>type</code>. 
     * @param <V> the kind of value that gets edited
     * @param type the kind of value that gets edited
     * @return a new editor
     */
    @SuppressWarnings("unchecked")
    protected <V> PreferenceEditor<V> createEditor( Path type ){
        PreferenceEditorFactory<?> factory = factories.get( type );
        if( factory == null )
            throw new IllegalArgumentException( "No editor defined for type '" + type.toString() + "'" );
        return (PreferenceEditor<V>)factory.create();
    }
    
    /**
     * A wrapper around a {@link PreferenceOperation} adding support for {@link PreferenceOperationView}s.
     * @author Benjamin Sigg
     */
    private class Operation{
    	private PreferenceOperation operation;
    	private PreferenceOperationView view;
    	private int usages;
    	
    	/**
    	 * Creates a new wrapper around <code>operation</code>
    	 * @param operation the operation represented by this wrapper
    	 */
    	public Operation( PreferenceOperation operation ){
    		this.operation = operation;
    	}
    	
    	/**
    	 * Gets the operation which is hidden behind this wrapper.
    	 * @return the operation
    	 */
    	public PreferenceOperation getOperation(){
			return operation;
		}
    	
    	/**
    	 * Gets a view of this operation
    	 * @return the view, not <code>null</code>
    	 */
    	public synchronized PreferenceOperationView createView(){
    		if( view == null ){
    			view = operation.create( model );
    		}
    		usages++;
    		return view;
    	}
    	
    	/**
    	 * Informs this operation that its view is no longer required
    	 */
    	public synchronized void freeView(){
    		usages--;
    		if( usages == 0 ){
    			view.destroy();
    			view = null;
    		}
    	}
    }
    
    /**
     * Represents a single row in a {@link PreferenceTable}.
     * @author Benjamin Sigg
     *
     * @param <V> the kind of value in this row
     */
    private class Row<V> implements PreferenceEditorCallback<V>{
        private int index;
        
        private JLabel label;
        private PreferenceEditor<V> editor;
        
        private Map<PreferenceOperation, Button> editorOperations;
        private Map<PreferenceOperation, Button> modelOperations;
        
        private boolean initialized = false;
        
        public Row( PreferenceEditor<V> editor, String label, String description ){
            this.editor = editor;
            this.label = new JLabel( label );
            this.label.setToolTipText( description );
            
            addTable( this.label );
            
            if( editor != null ){
                editor.setCallback( this );
            }
            
            addTable( editor.getComponent() );
        }
        
        public void setIndex( int index ) {
            this.index = index;
            
            layout.setConstraints( label,
                    new GridBagConstraints( 0, index, 1, 1, 1.0, 1.0,
                            GridBagConstraints.LINE_START, GridBagConstraints.NONE,
                            new Insets( 1, 1, 1, 1 ), 0, 0 ) );
            
            if( editor != null ){
                layout.setConstraints( editor.getComponent(),
                        new GridBagConstraints( 1, index, 1, 1, 100.0, 1.0,
                                GridBagConstraints.LINE_START, GridBagConstraints.HORIZONTAL,
                                new Insets( 1, 1, 1, 1 ), 0, 0 ) );
            }
            
            if( !initialized ){
                initialized = true;
                initialize();
            }
            
            if( modelOperations != null ){
                for( Map.Entry<PreferenceOperation, Button> entry : modelOperations.entrySet() ){
                    int location = 2 + getOperationIndex( entry.getKey() );
                    
                    layout.setConstraints( entry.getValue(),
                            new GridBagConstraints( location, index, 1, 1, 1.0, 1.0,
                                    GridBagConstraints.LINE_END, GridBagConstraints.NONE,
                                    new Insets( 1, 0, 1, 0 ), 0, 0 ) );
                }
            }
            
            if( editorOperations != null ){
                for( Map.Entry<PreferenceOperation, Button> entry : editorOperations.entrySet() ){
                    int location = 2 + getOperationIndex( entry.getKey() );
                    
                    layout.setConstraints( entry.getValue(),
                            new GridBagConstraints( location, index, 1, 1, 1.0, 1.0,
                                    GridBagConstraints.LINE_END, GridBagConstraints.NONE,
                                    new Insets( 1, 0, 1, 0 ), 0, 0 ) );
                }
            }
            
            revalidate();
        }
        
        public void setOperation( PreferenceOperation operation, boolean enabled ) {
            setOperation( operation, enabled, true );
        }
        
        @SuppressWarnings("unchecked")
        private void initialize(){
            PreferenceOperation[] operations = model.getOperations( index );
            if( operations != null ){
                for( PreferenceOperation operation : operations ){
                    if( editorOperations == null || !editorOperations.containsKey( operation )){
                    	setOperation( operation, model.isEnabled( index, operation ), false );
                    }
                }
            }
            if( editor != null ){
            	editor.setValueInfo( model.getValueInfo( index ));
                editor.setValue( (V)model.getValue( index ) );
            }
        }
        
        private void setOperation( final PreferenceOperation operation, boolean enabled, final boolean editor ) {
            Map<PreferenceOperation, Button> operations;
            
            if( editor ){
                if( editorOperations == null ){
                    editorOperations = new HashMap<PreferenceOperation, Button>();
                }   
                operations = editorOperations;
            }
            else{
                if( modelOperations == null ){
                    modelOperations = new HashMap<PreferenceOperation, Button>();
                }   
                operations = modelOperations;                
            }
            
            Button button = operations.get( operation );
            if( button == null ){
            	Operation view = operationViews.get( operation );
            	if( view == null ){
            		view = new Operation( operation );
            	}
            	
                button = new Button( view, editor );
                operations.put( operation, button );
                addTable( button );
                
                int location = 2 + getOperationIndex( operation );
                
                layout.setConstraints( button,
                        new GridBagConstraints( location, index, 1, 1, 1.0, 1.0,
                                GridBagConstraints.LINE_END, GridBagConstraints.NONE,
                                new Insets( 1, 0, 1, 0 ), 0, 0 ) );
                
                revalidate();
            }
            
            button.getModel().setEnabled( enabled );
        }

        @SuppressWarnings("unchecked")
        public void changed(){
            if( editor != null ){
                editor.setValue( (V)model.getValue( index ) );
            }
            
            label.setText( model.getLabel( index ) );
            label.setToolTipText( model.getDescription( index ) );
            
            if( modelOperations != null ){
                for( Map.Entry<PreferenceOperation, Button> entry : modelOperations.entrySet() ){
                    boolean enabled = model.isEnabled( index, entry.getKey() );
                    entry.getValue().getModel().setEnabled( enabled );
                }
            }
        }
        
        /**
         * Destroys this row.
         */
        public void destroy(){
            removeTable( label );
            if( editor != null ){
                editor.setCallback( null );
                editor.setValue( null );
                removeTable( editor.getComponent() );
                editor.setValueInfo( null );
            }
            if( editorOperations != null ){
                for( Button button : editorOperations.values() ){
                	button.destroy();
                    removeTable( button );
                }
            }
            if( modelOperations != null ){
                for( Button button : modelOperations.values() ){
                	button.destroy();
                    removeTable( button );
                }
            }
        }
        
        @SuppressWarnings("unchecked")
        public V get() {
            return (V)model.getValue( index );
        }
        
        public void set( V value ) {
            model.setValue( index, value );
        }

        private void doOperation( PreferenceOperation operation ){
            model.doOperation( index, operation );
        }
        
        public PreferenceModel getModel(){
        	return model;
        }
        
        /**
         * A small button that can trigger an operation 
         * @author Benjamin Sigg
         */
        private class Button extends BasicMiniButton implements PreferenceOperationViewListener{
        	private Operation operation;
        	private PreferenceOperationView view;
        	
            public Button( final Operation operation, final boolean editorOperation ){
                super( new BasicTrigger(){
                    public void triggered() {
                        if( editorOperation )
                            editor.doOperation( operation.getOperation() );
                        else
                            doOperation( operation.getOperation() );
                    }
                    public DockAction getAction(){
                    	return null;
                    }
                    public Dockable getDockable(){
                    	return null;
                    }
                }, null );
                
                this.operation = operation;
                view = operation.createView();
                
                view.addListener( this );
                
                getModel().setIcon( ActionContentModifier.NONE_HORIZONTAL, view.getIcon() );
                getModel().setToolTipText( view.getDescription() );
   
                setMouseOverBorder( BorderFactory.createEtchedBorder( EtchedBorder.LOWERED ) );
                setMousePressedBorder( BorderFactory.createLoweredBevelBorder() );
            }

            @Override
            public void setEnabled( boolean enabled ) {
                super.setEnabled( enabled );
                setFocusable( enabled );
            }
            
            public void iconChanged( PreferenceOperationView operation, Icon oldIcon, Icon newIcon ){
            	getModel().setIcon( ActionContentModifier.NONE_HORIZONTAL, newIcon );
            }
            
            public void descriptionChanged( PreferenceOperationView operation, String oldDescription, String newDescription ){
            	getModel().setToolTipText( newDescription );
            }
            
            public void destroy(){
            	view.removeListener( this );
            	operation.freeView();
            }
        }
    }
    
    
    /**
     * Listens to {@link PreferenceTable#model} and updates this table when necessary.
     * @author Benjamin Sigg
     *
     */
    private class Listener implements PreferenceModelListener{
        @SuppressWarnings("unchecked")
        public void preferenceAdded( PreferenceModel model, int beginIndex, int endIndex ){
            for( int index = beginIndex; index <= endIndex; index++ ){
                PreferenceEditor<?> editor = createEditor( model.getTypePath( index ) );
                Row<?> row = new Row( editor, model.getLabel( index ), model.getDescription( index ));
                rows.add( index, row );
                row.setIndex( index );
            }
            
            for( int i = beginIndex, n = rows.size(); i<n; i++ ){
                rows.get( i ).setIndex( i );
            }
            
            revalidate();
        }

        public void preferenceChanged( PreferenceModel model, int beginIndex, int endIndex ){
            for( int i = beginIndex; i <= endIndex; i++ ){
                Row<?> row = rows.get( i );
                row.changed();
            }
            
            revalidate();
        }

        public void preferenceRemoved( PreferenceModel model, int beginIndex, int endIndex ){
            for( int i = endIndex; i >= beginIndex; i-- ){
                Row<?> row = rows.remove( i );
                row.destroy();
            }
            
            for( int i = beginIndex, n = rows.size(); i<n; i++ ){
                rows.get( i ).setIndex( i );
            }
            
            revalidate();
        }
        
    }
}
<|MERGE_RESOLUTION|>--- conflicted
+++ resolved
@@ -1,617 +1,614 @@
-/*
- * Bibliothek - DockingFrames
- * Library built on Java/Swing, allows the user to "drag and drop"
- * panels containing any Swing-Component the developer likes to add.
- * 
- * Copyright (C) 2008 Benjamin Sigg
- * 
- * This library is free software; you can redistribute it and/or
- * modify it under the terms of the GNU Lesser General Public
- * License as published by the Free Software Foundation; either
- * version 2.1 of the License, or (at your option) any later version.
- *
- * This library is distributed in the hope that it will be useful,
- * but WITHOUT ANY WARRANTY; without even the implied warranty of
- * MERCHANTABILITY or FITNESS FOR A PARTICULAR PURPOSE.  See the GNU
- * Lesser General Public License for more details.
- *
- * You should have received a copy of the GNU Lesser General Public
- * License along with this library; if not, write to the Free Software
- * Foundation, Inc., 51 Franklin Street, Fifth Floor, Boston, MA  02110-1301  USA
- * 
- * Benjamin Sigg
- * benjamin_sigg@gmx.ch
- * CH - Switzerland
- */
-package bibliothek.extension.gui.dock;
-
-import java.awt.Component;
-import java.awt.GridBagConstraints;
-import java.awt.GridBagLayout;
-import java.awt.Insets;
-import java.util.ArrayList;
-import java.util.HashMap;
-import java.util.List;
-import java.util.Map;
-
-import javax.swing.BorderFactory;
-import javax.swing.Icon;
-import javax.swing.JLabel;
-import javax.swing.JPanel;
-import javax.swing.border.EtchedBorder;
-
-import bibliothek.extension.gui.dock.preference.PreferenceEditor;
-import bibliothek.extension.gui.dock.preference.PreferenceEditorCallback;
-import bibliothek.extension.gui.dock.preference.PreferenceEditorFactory;
-import bibliothek.extension.gui.dock.preference.PreferenceModel;
-import bibliothek.extension.gui.dock.preference.PreferenceModelListener;
-import bibliothek.extension.gui.dock.preference.PreferenceOperation;
-import bibliothek.extension.gui.dock.preference.PreferenceOperationView;
-import bibliothek.extension.gui.dock.preference.PreferenceOperationViewListener;
-import bibliothek.extension.gui.dock.preference.editor.BooleanEditor;
-import bibliothek.extension.gui.dock.preference.editor.ChoiceEditor;
-import bibliothek.extension.gui.dock.preference.editor.KeyStrokeEditor;
-import bibliothek.extension.gui.dock.preference.editor.LabelEditor;
-import bibliothek.extension.gui.dock.preference.editor.ModifierMaskEditor;
-import bibliothek.extension.gui.dock.preference.editor.StringEditor;
-<<<<<<< HEAD
-import bibliothek.gui.dock.action.ActionContentModifier;
-=======
-import bibliothek.gui.Dockable;
-import bibliothek.gui.dock.action.DockAction;
->>>>>>> 60f9d065
-import bibliothek.gui.dock.themes.basic.action.BasicTrigger;
-import bibliothek.gui.dock.themes.basic.action.buttons.BasicMiniButton;
-import bibliothek.util.Path;
-
-/**
- * A {@link Component} that shows the entries of a {@link PreferenceModel}, the user
- * can edit those entries. Each preference is shown in a {@link PreferenceEditor}, this
- * table uses a map of {@link PreferenceEditorFactory}s to create them. 
- * @author Benjamin Sigg
- */
-public class PreferenceTable extends JPanel{
-    /** The factories that are available. */
-    private Map<Path, PreferenceEditorFactory<?>> factories = new HashMap<Path, PreferenceEditorFactory<?>>();
-    
-    /** the preferences that are shown in this table */
-    private PreferenceModel model;
-    
-    /** the visible rows */
-    private List<Row<?>> rows = new ArrayList<Row<?>>();
-    
-    /** the panel showing the contens of this table */
-    private JPanel panel;
-    
-    /** the layout used on this panel */
-    private GridBagLayout layout;
-    
-    /** a listener observing {@link #model} */
-    private Listener listener = new Listener();
-    
-    /** the operations visible on this table */
-    private List<PreferenceOperation> operations = new ArrayList<PreferenceOperation>();
-    
-    /** all the views that are currently in use */
-    private Map<PreferenceOperation, Operation> operationViews = new HashMap<PreferenceOperation, Operation>();
-    
-    /** whether the order of the operations should be reversed or not */
-    private boolean reverseOrder = true;
-    
-    /**
-     * Creates a new table
-     */
-    public PreferenceTable(){
-        super( new GridBagLayout() );
-        layout = new GridBagLayout();
-        panel = new JPanel( layout );
-        add( panel, new GridBagConstraints( 0, 0, 1, 1, 1.0, 1.0, GridBagConstraints.FIRST_LINE_START,
-                GridBagConstraints.HORIZONTAL, new Insets( 0, 0, 0, 0 ), 0, 0 ));
-        
-        setEditorFactory( Path.TYPE_BOOLEAN_PATH, BooleanEditor.FACTORY );
-        setEditorFactory( Path.TYPE_MODIFIER_MASK_PATH, ModifierMaskEditor.FACTORY );
-        setEditorFactory( Path.TYPE_KEYSTROKE_PATH, KeyStrokeEditor.FACTORY );
-        setEditorFactory( Path.TYPE_STRING_CHOICE_PATH, ChoiceEditor.FACTORY );
-        setEditorFactory( Path.TYPE_LABEL, LabelEditor.FACTORY );
-        setEditorFactory( Path.TYPE_STRING_PATH, StringEditor.FACTORY );
-        
-        addOperation( PreferenceOperation.DEFAULT );
-        addOperation( PreferenceOperation.DELETE );
-    }
-    
-    /**
-     * Creates a new table
-     * @param model the model shown on this table
-     */
-    public PreferenceTable( PreferenceModel model ){
-        this();
-        setModel( model );
-    }
-    
-    /**
-     * Sets the order in which the operations should be shown. Either 
-     * left to right or right to left. The default value is <code>true</code>
-     * which means right to left.
-     * @param reverseOrder how to display the operations
-     */
-    public void setReverseOrder( boolean reverseOrder ) {
-        this.reverseOrder = reverseOrder;
-        
-        int index = 0;
-        for( Row<?> row : rows ){
-            row.setIndex( index++ );
-        }
-    }
-    
-    /**
-     * Tells in which order the operations are shown.
-     * @return the order
-     * @see #setReverseOrder(boolean)
-     */
-    public boolean isReverseOrder() {
-        return reverseOrder;
-    }
-    
-    /**
-     * Adds a new operation at the end of the set of operations. The set of
-     * operations tells the order in which the operations appear on the table.
-     * @param operation a new operation
-     */
-    public void addOperation( PreferenceOperation operation ){
-        if( !operations.contains( operation )){
-            operations.add( operation );
-            operationViews.put( operation, new Operation( operation ) );
-        }
-    }
-    
-    /**
-     * Insert an operation at the given index. The set of operations tells
-     * the order in which the operations appear on the table.
-     * @param index the index of the new operation
-     * @param operation the new operation
-     */
-    public void insertOperation( int index, PreferenceOperation operation ){
-        if( !operations.contains( operation )){
-            operations.add( index, operation );
-            operationViews.put( operation, new Operation( operation ) );
-        }
-    }
-    
-    private int getOperationIndex( PreferenceOperation operation ){
-        int index = operations.indexOf( operation );
-        if( index < 0 ){
-            operations.add( operation );
-            index = operations.size()-1;
-        }
-        
-        if( reverseOrder )
-            index = operations.size() - 1 - index;
-        
-        return index;
-    }
-    
-    private void addTable( Component component ){
-        panel.add( component );
-    }
-    
-    private void removeTable( Component component ){
-        panel.remove( component );
-    }
-
-    /**
-     * Gets the model that is used on this table.
-     * @return the model
-     */
-    public PreferenceModel getModel() {
-        return model;
-    }
-    
-    /**
-     * Changes the model of this table.
-     * @param model the new model, can be <code>null</code>
-     */
-    public void setModel( PreferenceModel model ) {
-    	if( this.model != model ){
-	        if( this.model != null ){
-	            this.model.removePreferenceModelListener( listener );
-	            listener.preferenceRemoved( this.model, 0, this.model.getSize()-1 );
-	        }
-	        
-	        this.model = model;
-	        
-	        if( this.model != null ){
-	            this.model.addPreferenceModelListener( listener );
-	            listener.preferenceAdded( this.model, 0, this.model.getSize()-1 );
-	        }
-    	}
-    }
-    
-    /**
-     * Sets the factory that should be used to create an editor for some 
-     * type of object.
-     * @param type a path describing the type that will be edited, most
-     * times the path is just the name of some class. There is a set of 
-     * standard paths defined in {@link Path}
-     * @param factory the new factory or <code>null</code> to delete a factory
-     */
-    public void setEditorFactory( Path type, PreferenceEditorFactory<?> factory ){
-        if( factory == null )
-            factories.remove( type );
-        else
-            factories.put( type, factory );
-    }
-    
-    /**
-     * Gets the factory which is responsible to create editors for
-     * <code>type</code>-objects.
-     * @param <V> the kind of objects that get edited
-     * @param type the kind of objects that get edited
-     * @return the factory for <code>type</code> or <code>null</code>
-     */
-    @SuppressWarnings("unchecked")
-    public <V> PreferenceEditorFactory<V> getEditorFactory( Path type ){
-        return (PreferenceEditorFactory<V>)factories.get( type );
-    }
-    
-    /**
-     * Creates a new editor for <code>type</code>. 
-     * @param <V> the kind of value that gets edited
-     * @param type the kind of value that gets edited
-     * @return a new editor
-     */
-    @SuppressWarnings("unchecked")
-    protected <V> PreferenceEditor<V> createEditor( Path type ){
-        PreferenceEditorFactory<?> factory = factories.get( type );
-        if( factory == null )
-            throw new IllegalArgumentException( "No editor defined for type '" + type.toString() + "'" );
-        return (PreferenceEditor<V>)factory.create();
-    }
-    
-    /**
-     * A wrapper around a {@link PreferenceOperation} adding support for {@link PreferenceOperationView}s.
-     * @author Benjamin Sigg
-     */
-    private class Operation{
-    	private PreferenceOperation operation;
-    	private PreferenceOperationView view;
-    	private int usages;
-    	
-    	/**
-    	 * Creates a new wrapper around <code>operation</code>
-    	 * @param operation the operation represented by this wrapper
-    	 */
-    	public Operation( PreferenceOperation operation ){
-    		this.operation = operation;
-    	}
-    	
-    	/**
-    	 * Gets the operation which is hidden behind this wrapper.
-    	 * @return the operation
-    	 */
-    	public PreferenceOperation getOperation(){
-			return operation;
-		}
-    	
-    	/**
-    	 * Gets a view of this operation
-    	 * @return the view, not <code>null</code>
-    	 */
-    	public synchronized PreferenceOperationView createView(){
-    		if( view == null ){
-    			view = operation.create( model );
-    		}
-    		usages++;
-    		return view;
-    	}
-    	
-    	/**
-    	 * Informs this operation that its view is no longer required
-    	 */
-    	public synchronized void freeView(){
-    		usages--;
-    		if( usages == 0 ){
-    			view.destroy();
-    			view = null;
-    		}
-    	}
-    }
-    
-    /**
-     * Represents a single row in a {@link PreferenceTable}.
-     * @author Benjamin Sigg
-     *
-     * @param <V> the kind of value in this row
-     */
-    private class Row<V> implements PreferenceEditorCallback<V>{
-        private int index;
-        
-        private JLabel label;
-        private PreferenceEditor<V> editor;
-        
-        private Map<PreferenceOperation, Button> editorOperations;
-        private Map<PreferenceOperation, Button> modelOperations;
-        
-        private boolean initialized = false;
-        
-        public Row( PreferenceEditor<V> editor, String label, String description ){
-            this.editor = editor;
-            this.label = new JLabel( label );
-            this.label.setToolTipText( description );
-            
-            addTable( this.label );
-            
-            if( editor != null ){
-                editor.setCallback( this );
-            }
-            
-            addTable( editor.getComponent() );
-        }
-        
-        public void setIndex( int index ) {
-            this.index = index;
-            
-            layout.setConstraints( label,
-                    new GridBagConstraints( 0, index, 1, 1, 1.0, 1.0,
-                            GridBagConstraints.LINE_START, GridBagConstraints.NONE,
-                            new Insets( 1, 1, 1, 1 ), 0, 0 ) );
-            
-            if( editor != null ){
-                layout.setConstraints( editor.getComponent(),
-                        new GridBagConstraints( 1, index, 1, 1, 100.0, 1.0,
-                                GridBagConstraints.LINE_START, GridBagConstraints.HORIZONTAL,
-                                new Insets( 1, 1, 1, 1 ), 0, 0 ) );
-            }
-            
-            if( !initialized ){
-                initialized = true;
-                initialize();
-            }
-            
-            if( modelOperations != null ){
-                for( Map.Entry<PreferenceOperation, Button> entry : modelOperations.entrySet() ){
-                    int location = 2 + getOperationIndex( entry.getKey() );
-                    
-                    layout.setConstraints( entry.getValue(),
-                            new GridBagConstraints( location, index, 1, 1, 1.0, 1.0,
-                                    GridBagConstraints.LINE_END, GridBagConstraints.NONE,
-                                    new Insets( 1, 0, 1, 0 ), 0, 0 ) );
-                }
-            }
-            
-            if( editorOperations != null ){
-                for( Map.Entry<PreferenceOperation, Button> entry : editorOperations.entrySet() ){
-                    int location = 2 + getOperationIndex( entry.getKey() );
-                    
-                    layout.setConstraints( entry.getValue(),
-                            new GridBagConstraints( location, index, 1, 1, 1.0, 1.0,
-                                    GridBagConstraints.LINE_END, GridBagConstraints.NONE,
-                                    new Insets( 1, 0, 1, 0 ), 0, 0 ) );
-                }
-            }
-            
-            revalidate();
-        }
-        
-        public void setOperation( PreferenceOperation operation, boolean enabled ) {
-            setOperation( operation, enabled, true );
-        }
-        
-        @SuppressWarnings("unchecked")
-        private void initialize(){
-            PreferenceOperation[] operations = model.getOperations( index );
-            if( operations != null ){
-                for( PreferenceOperation operation : operations ){
-                    if( editorOperations == null || !editorOperations.containsKey( operation )){
-                    	setOperation( operation, model.isEnabled( index, operation ), false );
-                    }
-                }
-            }
-            if( editor != null ){
-            	editor.setValueInfo( model.getValueInfo( index ));
-                editor.setValue( (V)model.getValue( index ) );
-            }
-        }
-        
-        private void setOperation( final PreferenceOperation operation, boolean enabled, final boolean editor ) {
-            Map<PreferenceOperation, Button> operations;
-            
-            if( editor ){
-                if( editorOperations == null ){
-                    editorOperations = new HashMap<PreferenceOperation, Button>();
-                }   
-                operations = editorOperations;
-            }
-            else{
-                if( modelOperations == null ){
-                    modelOperations = new HashMap<PreferenceOperation, Button>();
-                }   
-                operations = modelOperations;                
-            }
-            
-            Button button = operations.get( operation );
-            if( button == null ){
-            	Operation view = operationViews.get( operation );
-            	if( view == null ){
-            		view = new Operation( operation );
-            	}
-            	
-                button = new Button( view, editor );
-                operations.put( operation, button );
-                addTable( button );
-                
-                int location = 2 + getOperationIndex( operation );
-                
-                layout.setConstraints( button,
-                        new GridBagConstraints( location, index, 1, 1, 1.0, 1.0,
-                                GridBagConstraints.LINE_END, GridBagConstraints.NONE,
-                                new Insets( 1, 0, 1, 0 ), 0, 0 ) );
-                
-                revalidate();
-            }
-            
-            button.getModel().setEnabled( enabled );
-        }
-
-        @SuppressWarnings("unchecked")
-        public void changed(){
-            if( editor != null ){
-                editor.setValue( (V)model.getValue( index ) );
-            }
-            
-            label.setText( model.getLabel( index ) );
-            label.setToolTipText( model.getDescription( index ) );
-            
-            if( modelOperations != null ){
-                for( Map.Entry<PreferenceOperation, Button> entry : modelOperations.entrySet() ){
-                    boolean enabled = model.isEnabled( index, entry.getKey() );
-                    entry.getValue().getModel().setEnabled( enabled );
-                }
-            }
-        }
-        
-        /**
-         * Destroys this row.
-         */
-        public void destroy(){
-            removeTable( label );
-            if( editor != null ){
-                editor.setCallback( null );
-                editor.setValue( null );
-                removeTable( editor.getComponent() );
-                editor.setValueInfo( null );
-            }
-            if( editorOperations != null ){
-                for( Button button : editorOperations.values() ){
-                	button.destroy();
-                    removeTable( button );
-                }
-            }
-            if( modelOperations != null ){
-                for( Button button : modelOperations.values() ){
-                	button.destroy();
-                    removeTable( button );
-                }
-            }
-        }
-        
-        @SuppressWarnings("unchecked")
-        public V get() {
-            return (V)model.getValue( index );
-        }
-        
-        public void set( V value ) {
-            model.setValue( index, value );
-        }
-
-        private void doOperation( PreferenceOperation operation ){
-            model.doOperation( index, operation );
-        }
-        
-        public PreferenceModel getModel(){
-        	return model;
-        }
-        
-        /**
-         * A small button that can trigger an operation 
-         * @author Benjamin Sigg
-         */
-        private class Button extends BasicMiniButton implements PreferenceOperationViewListener{
-        	private Operation operation;
-        	private PreferenceOperationView view;
-        	
-            public Button( final Operation operation, final boolean editorOperation ){
-                super( new BasicTrigger(){
-                    public void triggered() {
-                        if( editorOperation )
-                            editor.doOperation( operation.getOperation() );
-                        else
-                            doOperation( operation.getOperation() );
-                    }
-                    public DockAction getAction(){
-                    	return null;
-                    }
-                    public Dockable getDockable(){
-                    	return null;
-                    }
-                }, null );
-                
-                this.operation = operation;
-                view = operation.createView();
-                
-                view.addListener( this );
-                
-                getModel().setIcon( ActionContentModifier.NONE_HORIZONTAL, view.getIcon() );
-                getModel().setToolTipText( view.getDescription() );
-   
-                setMouseOverBorder( BorderFactory.createEtchedBorder( EtchedBorder.LOWERED ) );
-                setMousePressedBorder( BorderFactory.createLoweredBevelBorder() );
-            }
-
-            @Override
-            public void setEnabled( boolean enabled ) {
-                super.setEnabled( enabled );
-                setFocusable( enabled );
-            }
-            
-            public void iconChanged( PreferenceOperationView operation, Icon oldIcon, Icon newIcon ){
-            	getModel().setIcon( ActionContentModifier.NONE_HORIZONTAL, newIcon );
-            }
-            
-            public void descriptionChanged( PreferenceOperationView operation, String oldDescription, String newDescription ){
-            	getModel().setToolTipText( newDescription );
-            }
-            
-            public void destroy(){
-            	view.removeListener( this );
-            	operation.freeView();
-            }
-        }
-    }
-    
-    
-    /**
-     * Listens to {@link PreferenceTable#model} and updates this table when necessary.
-     * @author Benjamin Sigg
-     *
-     */
-    private class Listener implements PreferenceModelListener{
-        @SuppressWarnings("unchecked")
-        public void preferenceAdded( PreferenceModel model, int beginIndex, int endIndex ){
-            for( int index = beginIndex; index <= endIndex; index++ ){
-                PreferenceEditor<?> editor = createEditor( model.getTypePath( index ) );
-                Row<?> row = new Row( editor, model.getLabel( index ), model.getDescription( index ));
-                rows.add( index, row );
-                row.setIndex( index );
-            }
-            
-            for( int i = beginIndex, n = rows.size(); i<n; i++ ){
-                rows.get( i ).setIndex( i );
-            }
-            
-            revalidate();
-        }
-
-        public void preferenceChanged( PreferenceModel model, int beginIndex, int endIndex ){
-            for( int i = beginIndex; i <= endIndex; i++ ){
-                Row<?> row = rows.get( i );
-                row.changed();
-            }
-            
-            revalidate();
-        }
-
-        public void preferenceRemoved( PreferenceModel model, int beginIndex, int endIndex ){
-            for( int i = endIndex; i >= beginIndex; i-- ){
-                Row<?> row = rows.remove( i );
-                row.destroy();
-            }
-            
-            for( int i = beginIndex, n = rows.size(); i<n; i++ ){
-                rows.get( i ).setIndex( i );
-            }
-            
-            revalidate();
-        }
-        
-    }
-}
+/*
+ * Bibliothek - DockingFrames
+ * Library built on Java/Swing, allows the user to "drag and drop"
+ * panels containing any Swing-Component the developer likes to add.
+ * 
+ * Copyright (C) 2008 Benjamin Sigg
+ * 
+ * This library is free software; you can redistribute it and/or
+ * modify it under the terms of the GNU Lesser General Public
+ * License as published by the Free Software Foundation; either
+ * version 2.1 of the License, or (at your option) any later version.
+ *
+ * This library is distributed in the hope that it will be useful,
+ * but WITHOUT ANY WARRANTY; without even the implied warranty of
+ * MERCHANTABILITY or FITNESS FOR A PARTICULAR PURPOSE.  See the GNU
+ * Lesser General Public License for more details.
+ *
+ * You should have received a copy of the GNU Lesser General Public
+ * License along with this library; if not, write to the Free Software
+ * Foundation, Inc., 51 Franklin Street, Fifth Floor, Boston, MA  02110-1301  USA
+ * 
+ * Benjamin Sigg
+ * benjamin_sigg@gmx.ch
+ * CH - Switzerland
+ */
+package bibliothek.extension.gui.dock;
+
+import java.awt.Component;
+import java.awt.GridBagConstraints;
+import java.awt.GridBagLayout;
+import java.awt.Insets;
+import java.util.ArrayList;
+import java.util.HashMap;
+import java.util.List;
+import java.util.Map;
+
+import javax.swing.BorderFactory;
+import javax.swing.Icon;
+import javax.swing.JLabel;
+import javax.swing.JPanel;
+import javax.swing.border.EtchedBorder;
+
+import bibliothek.extension.gui.dock.preference.PreferenceEditor;
+import bibliothek.extension.gui.dock.preference.PreferenceEditorCallback;
+import bibliothek.extension.gui.dock.preference.PreferenceEditorFactory;
+import bibliothek.extension.gui.dock.preference.PreferenceModel;
+import bibliothek.extension.gui.dock.preference.PreferenceModelListener;
+import bibliothek.extension.gui.dock.preference.PreferenceOperation;
+import bibliothek.extension.gui.dock.preference.PreferenceOperationView;
+import bibliothek.extension.gui.dock.preference.PreferenceOperationViewListener;
+import bibliothek.extension.gui.dock.preference.editor.BooleanEditor;
+import bibliothek.extension.gui.dock.preference.editor.ChoiceEditor;
+import bibliothek.extension.gui.dock.preference.editor.KeyStrokeEditor;
+import bibliothek.extension.gui.dock.preference.editor.LabelEditor;
+import bibliothek.extension.gui.dock.preference.editor.ModifierMaskEditor;
+import bibliothek.extension.gui.dock.preference.editor.StringEditor;
+import bibliothek.gui.Dockable;
+import bibliothek.gui.dock.action.ActionContentModifier;
+import bibliothek.gui.dock.action.DockAction;
+import bibliothek.gui.dock.themes.basic.action.BasicTrigger;
+import bibliothek.gui.dock.themes.basic.action.buttons.BasicMiniButton;
+import bibliothek.util.Path;
+
+/**
+ * A {@link Component} that shows the entries of a {@link PreferenceModel}, the user
+ * can edit those entries. Each preference is shown in a {@link PreferenceEditor}, this
+ * table uses a map of {@link PreferenceEditorFactory}s to create them. 
+ * @author Benjamin Sigg
+ */
+public class PreferenceTable extends JPanel{
+    /** The factories that are available. */
+    private Map<Path, PreferenceEditorFactory<?>> factories = new HashMap<Path, PreferenceEditorFactory<?>>();
+    
+    /** the preferences that are shown in this table */
+    private PreferenceModel model;
+    
+    /** the visible rows */
+    private List<Row<?>> rows = new ArrayList<Row<?>>();
+    
+    /** the panel showing the contens of this table */
+    private JPanel panel;
+    
+    /** the layout used on this panel */
+    private GridBagLayout layout;
+    
+    /** a listener observing {@link #model} */
+    private Listener listener = new Listener();
+    
+    /** the operations visible on this table */
+    private List<PreferenceOperation> operations = new ArrayList<PreferenceOperation>();
+    
+    /** all the views that are currently in use */
+    private Map<PreferenceOperation, Operation> operationViews = new HashMap<PreferenceOperation, Operation>();
+    
+    /** whether the order of the operations should be reversed or not */
+    private boolean reverseOrder = true;
+    
+    /**
+     * Creates a new table
+     */
+    public PreferenceTable(){
+        super( new GridBagLayout() );
+        layout = new GridBagLayout();
+        panel = new JPanel( layout );
+        add( panel, new GridBagConstraints( 0, 0, 1, 1, 1.0, 1.0, GridBagConstraints.FIRST_LINE_START,
+                GridBagConstraints.HORIZONTAL, new Insets( 0, 0, 0, 0 ), 0, 0 ));
+        
+        setEditorFactory( Path.TYPE_BOOLEAN_PATH, BooleanEditor.FACTORY );
+        setEditorFactory( Path.TYPE_MODIFIER_MASK_PATH, ModifierMaskEditor.FACTORY );
+        setEditorFactory( Path.TYPE_KEYSTROKE_PATH, KeyStrokeEditor.FACTORY );
+        setEditorFactory( Path.TYPE_STRING_CHOICE_PATH, ChoiceEditor.FACTORY );
+        setEditorFactory( Path.TYPE_LABEL, LabelEditor.FACTORY );
+        setEditorFactory( Path.TYPE_STRING_PATH, StringEditor.FACTORY );
+        
+        addOperation( PreferenceOperation.DEFAULT );
+        addOperation( PreferenceOperation.DELETE );
+    }
+    
+    /**
+     * Creates a new table
+     * @param model the model shown on this table
+     */
+    public PreferenceTable( PreferenceModel model ){
+        this();
+        setModel( model );
+    }
+    
+    /**
+     * Sets the order in which the operations should be shown. Either 
+     * left to right or right to left. The default value is <code>true</code>
+     * which means right to left.
+     * @param reverseOrder how to display the operations
+     */
+    public void setReverseOrder( boolean reverseOrder ) {
+        this.reverseOrder = reverseOrder;
+        
+        int index = 0;
+        for( Row<?> row : rows ){
+            row.setIndex( index++ );
+        }
+    }
+    
+    /**
+     * Tells in which order the operations are shown.
+     * @return the order
+     * @see #setReverseOrder(boolean)
+     */
+    public boolean isReverseOrder() {
+        return reverseOrder;
+    }
+    
+    /**
+     * Adds a new operation at the end of the set of operations. The set of
+     * operations tells the order in which the operations appear on the table.
+     * @param operation a new operation
+     */
+    public void addOperation( PreferenceOperation operation ){
+        if( !operations.contains( operation )){
+            operations.add( operation );
+            operationViews.put( operation, new Operation( operation ) );
+        }
+    }
+    
+    /**
+     * Insert an operation at the given index. The set of operations tells
+     * the order in which the operations appear on the table.
+     * @param index the index of the new operation
+     * @param operation the new operation
+     */
+    public void insertOperation( int index, PreferenceOperation operation ){
+        if( !operations.contains( operation )){
+            operations.add( index, operation );
+            operationViews.put( operation, new Operation( operation ) );
+        }
+    }
+    
+    private int getOperationIndex( PreferenceOperation operation ){
+        int index = operations.indexOf( operation );
+        if( index < 0 ){
+            operations.add( operation );
+            index = operations.size()-1;
+        }
+        
+        if( reverseOrder )
+            index = operations.size() - 1 - index;
+        
+        return index;
+    }
+    
+    private void addTable( Component component ){
+        panel.add( component );
+    }
+    
+    private void removeTable( Component component ){
+        panel.remove( component );
+    }
+
+    /**
+     * Gets the model that is used on this table.
+     * @return the model
+     */
+    public PreferenceModel getModel() {
+        return model;
+    }
+    
+    /**
+     * Changes the model of this table.
+     * @param model the new model, can be <code>null</code>
+     */
+    public void setModel( PreferenceModel model ) {
+    	if( this.model != model ){
+	        if( this.model != null ){
+	            this.model.removePreferenceModelListener( listener );
+	            listener.preferenceRemoved( this.model, 0, this.model.getSize()-1 );
+	        }
+	        
+	        this.model = model;
+	        
+	        if( this.model != null ){
+	            this.model.addPreferenceModelListener( listener );
+	            listener.preferenceAdded( this.model, 0, this.model.getSize()-1 );
+	        }
+    	}
+    }
+    
+    /**
+     * Sets the factory that should be used to create an editor for some 
+     * type of object.
+     * @param type a path describing the type that will be edited, most
+     * times the path is just the name of some class. There is a set of 
+     * standard paths defined in {@link Path}
+     * @param factory the new factory or <code>null</code> to delete a factory
+     */
+    public void setEditorFactory( Path type, PreferenceEditorFactory<?> factory ){
+        if( factory == null )
+            factories.remove( type );
+        else
+            factories.put( type, factory );
+    }
+    
+    /**
+     * Gets the factory which is responsible to create editors for
+     * <code>type</code>-objects.
+     * @param <V> the kind of objects that get edited
+     * @param type the kind of objects that get edited
+     * @return the factory for <code>type</code> or <code>null</code>
+     */
+    @SuppressWarnings("unchecked")
+    public <V> PreferenceEditorFactory<V> getEditorFactory( Path type ){
+        return (PreferenceEditorFactory<V>)factories.get( type );
+    }
+    
+    /**
+     * Creates a new editor for <code>type</code>. 
+     * @param <V> the kind of value that gets edited
+     * @param type the kind of value that gets edited
+     * @return a new editor
+     */
+    @SuppressWarnings("unchecked")
+    protected <V> PreferenceEditor<V> createEditor( Path type ){
+        PreferenceEditorFactory<?> factory = factories.get( type );
+        if( factory == null )
+            throw new IllegalArgumentException( "No editor defined for type '" + type.toString() + "'" );
+        return (PreferenceEditor<V>)factory.create();
+    }
+    
+    /**
+     * A wrapper around a {@link PreferenceOperation} adding support for {@link PreferenceOperationView}s.
+     * @author Benjamin Sigg
+     */
+    private class Operation{
+    	private PreferenceOperation operation;
+    	private PreferenceOperationView view;
+    	private int usages;
+    	
+    	/**
+    	 * Creates a new wrapper around <code>operation</code>
+    	 * @param operation the operation represented by this wrapper
+    	 */
+    	public Operation( PreferenceOperation operation ){
+    		this.operation = operation;
+    	}
+    	
+    	/**
+    	 * Gets the operation which is hidden behind this wrapper.
+    	 * @return the operation
+    	 */
+    	public PreferenceOperation getOperation(){
+			return operation;
+		}
+    	
+    	/**
+    	 * Gets a view of this operation
+    	 * @return the view, not <code>null</code>
+    	 */
+    	public synchronized PreferenceOperationView createView(){
+    		if( view == null ){
+    			view = operation.create( model );
+    		}
+    		usages++;
+    		return view;
+    	}
+    	
+    	/**
+    	 * Informs this operation that its view is no longer required
+    	 */
+    	public synchronized void freeView(){
+    		usages--;
+    		if( usages == 0 ){
+    			view.destroy();
+    			view = null;
+    		}
+    	}
+    }
+    
+    /**
+     * Represents a single row in a {@link PreferenceTable}.
+     * @author Benjamin Sigg
+     *
+     * @param <V> the kind of value in this row
+     */
+    private class Row<V> implements PreferenceEditorCallback<V>{
+        private int index;
+        
+        private JLabel label;
+        private PreferenceEditor<V> editor;
+        
+        private Map<PreferenceOperation, Button> editorOperations;
+        private Map<PreferenceOperation, Button> modelOperations;
+        
+        private boolean initialized = false;
+        
+        public Row( PreferenceEditor<V> editor, String label, String description ){
+            this.editor = editor;
+            this.label = new JLabel( label );
+            this.label.setToolTipText( description );
+            
+            addTable( this.label );
+            
+            if( editor != null ){
+                editor.setCallback( this );
+            }
+            
+            addTable( editor.getComponent() );
+        }
+        
+        public void setIndex( int index ) {
+            this.index = index;
+            
+            layout.setConstraints( label,
+                    new GridBagConstraints( 0, index, 1, 1, 1.0, 1.0,
+                            GridBagConstraints.LINE_START, GridBagConstraints.NONE,
+                            new Insets( 1, 1, 1, 1 ), 0, 0 ) );
+            
+            if( editor != null ){
+                layout.setConstraints( editor.getComponent(),
+                        new GridBagConstraints( 1, index, 1, 1, 100.0, 1.0,
+                                GridBagConstraints.LINE_START, GridBagConstraints.HORIZONTAL,
+                                new Insets( 1, 1, 1, 1 ), 0, 0 ) );
+            }
+            
+            if( !initialized ){
+                initialized = true;
+                initialize();
+            }
+            
+            if( modelOperations != null ){
+                for( Map.Entry<PreferenceOperation, Button> entry : modelOperations.entrySet() ){
+                    int location = 2 + getOperationIndex( entry.getKey() );
+                    
+                    layout.setConstraints( entry.getValue(),
+                            new GridBagConstraints( location, index, 1, 1, 1.0, 1.0,
+                                    GridBagConstraints.LINE_END, GridBagConstraints.NONE,
+                                    new Insets( 1, 0, 1, 0 ), 0, 0 ) );
+                }
+            }
+            
+            if( editorOperations != null ){
+                for( Map.Entry<PreferenceOperation, Button> entry : editorOperations.entrySet() ){
+                    int location = 2 + getOperationIndex( entry.getKey() );
+                    
+                    layout.setConstraints( entry.getValue(),
+                            new GridBagConstraints( location, index, 1, 1, 1.0, 1.0,
+                                    GridBagConstraints.LINE_END, GridBagConstraints.NONE,
+                                    new Insets( 1, 0, 1, 0 ), 0, 0 ) );
+                }
+            }
+            
+            revalidate();
+        }
+        
+        public void setOperation( PreferenceOperation operation, boolean enabled ) {
+            setOperation( operation, enabled, true );
+        }
+        
+        @SuppressWarnings("unchecked")
+        private void initialize(){
+            PreferenceOperation[] operations = model.getOperations( index );
+            if( operations != null ){
+                for( PreferenceOperation operation : operations ){
+                    if( editorOperations == null || !editorOperations.containsKey( operation )){
+                    	setOperation( operation, model.isEnabled( index, operation ), false );
+                    }
+                }
+            }
+            if( editor != null ){
+            	editor.setValueInfo( model.getValueInfo( index ));
+                editor.setValue( (V)model.getValue( index ) );
+            }
+        }
+        
+        private void setOperation( final PreferenceOperation operation, boolean enabled, final boolean editor ) {
+            Map<PreferenceOperation, Button> operations;
+            
+            if( editor ){
+                if( editorOperations == null ){
+                    editorOperations = new HashMap<PreferenceOperation, Button>();
+                }   
+                operations = editorOperations;
+            }
+            else{
+                if( modelOperations == null ){
+                    modelOperations = new HashMap<PreferenceOperation, Button>();
+                }   
+                operations = modelOperations;                
+            }
+            
+            Button button = operations.get( operation );
+            if( button == null ){
+            	Operation view = operationViews.get( operation );
+            	if( view == null ){
+            		view = new Operation( operation );
+            	}
+            	
+                button = new Button( view, editor );
+                operations.put( operation, button );
+                addTable( button );
+                
+                int location = 2 + getOperationIndex( operation );
+                
+                layout.setConstraints( button,
+                        new GridBagConstraints( location, index, 1, 1, 1.0, 1.0,
+                                GridBagConstraints.LINE_END, GridBagConstraints.NONE,
+                                new Insets( 1, 0, 1, 0 ), 0, 0 ) );
+                
+                revalidate();
+            }
+            
+            button.getModel().setEnabled( enabled );
+        }
+
+        @SuppressWarnings("unchecked")
+        public void changed(){
+            if( editor != null ){
+                editor.setValue( (V)model.getValue( index ) );
+            }
+            
+            label.setText( model.getLabel( index ) );
+            label.setToolTipText( model.getDescription( index ) );
+            
+            if( modelOperations != null ){
+                for( Map.Entry<PreferenceOperation, Button> entry : modelOperations.entrySet() ){
+                    boolean enabled = model.isEnabled( index, entry.getKey() );
+                    entry.getValue().getModel().setEnabled( enabled );
+                }
+            }
+        }
+        
+        /**
+         * Destroys this row.
+         */
+        public void destroy(){
+            removeTable( label );
+            if( editor != null ){
+                editor.setCallback( null );
+                editor.setValue( null );
+                removeTable( editor.getComponent() );
+                editor.setValueInfo( null );
+            }
+            if( editorOperations != null ){
+                for( Button button : editorOperations.values() ){
+                	button.destroy();
+                    removeTable( button );
+                }
+            }
+            if( modelOperations != null ){
+                for( Button button : modelOperations.values() ){
+                	button.destroy();
+                    removeTable( button );
+                }
+            }
+        }
+        
+        @SuppressWarnings("unchecked")
+        public V get() {
+            return (V)model.getValue( index );
+        }
+        
+        public void set( V value ) {
+            model.setValue( index, value );
+        }
+
+        private void doOperation( PreferenceOperation operation ){
+            model.doOperation( index, operation );
+        }
+        
+        public PreferenceModel getModel(){
+        	return model;
+        }
+        
+        /**
+         * A small button that can trigger an operation 
+         * @author Benjamin Sigg
+         */
+        private class Button extends BasicMiniButton implements PreferenceOperationViewListener{
+        	private Operation operation;
+        	private PreferenceOperationView view;
+        	
+            public Button( final Operation operation, final boolean editorOperation ){
+                super( new BasicTrigger(){
+                    public void triggered() {
+                        if( editorOperation )
+                            editor.doOperation( operation.getOperation() );
+                        else
+                            doOperation( operation.getOperation() );
+                    }
+                    public DockAction getAction(){
+                    	return null;
+                    }
+                    public Dockable getDockable(){
+                    	return null;
+                    }
+                }, null );
+                
+                this.operation = operation;
+                view = operation.createView();
+                
+                view.addListener( this );
+                
+                getModel().setIcon( ActionContentModifier.NONE_HORIZONTAL, view.getIcon() );
+                getModel().setToolTipText( view.getDescription() );
+   
+                setMouseOverBorder( BorderFactory.createEtchedBorder( EtchedBorder.LOWERED ) );
+                setMousePressedBorder( BorderFactory.createLoweredBevelBorder() );
+            }
+
+            @Override
+            public void setEnabled( boolean enabled ) {
+                super.setEnabled( enabled );
+                setFocusable( enabled );
+            }
+            
+            public void iconChanged( PreferenceOperationView operation, Icon oldIcon, Icon newIcon ){
+            	getModel().setIcon( ActionContentModifier.NONE_HORIZONTAL, newIcon );
+            }
+            
+            public void descriptionChanged( PreferenceOperationView operation, String oldDescription, String newDescription ){
+            	getModel().setToolTipText( newDescription );
+            }
+            
+            public void destroy(){
+            	view.removeListener( this );
+            	operation.freeView();
+            }
+        }
+    }
+    
+    
+    /**
+     * Listens to {@link PreferenceTable#model} and updates this table when necessary.
+     * @author Benjamin Sigg
+     *
+     */
+    private class Listener implements PreferenceModelListener{
+        @SuppressWarnings("unchecked")
+        public void preferenceAdded( PreferenceModel model, int beginIndex, int endIndex ){
+            for( int index = beginIndex; index <= endIndex; index++ ){
+                PreferenceEditor<?> editor = createEditor( model.getTypePath( index ) );
+                Row<?> row = new Row( editor, model.getLabel( index ), model.getDescription( index ));
+                rows.add( index, row );
+                row.setIndex( index );
+            }
+            
+            for( int i = beginIndex, n = rows.size(); i<n; i++ ){
+                rows.get( i ).setIndex( i );
+            }
+            
+            revalidate();
+        }
+
+        public void preferenceChanged( PreferenceModel model, int beginIndex, int endIndex ){
+            for( int i = beginIndex; i <= endIndex; i++ ){
+                Row<?> row = rows.get( i );
+                row.changed();
+            }
+            
+            revalidate();
+        }
+
+        public void preferenceRemoved( PreferenceModel model, int beginIndex, int endIndex ){
+            for( int i = endIndex; i >= beginIndex; i-- ){
+                Row<?> row = rows.remove( i );
+                row.destroy();
+            }
+            
+            for( int i = beginIndex, n = rows.size(); i<n; i++ ){
+                rows.get( i ).setIndex( i );
+            }
+            
+            revalidate();
+        }
+        
+    }
+}