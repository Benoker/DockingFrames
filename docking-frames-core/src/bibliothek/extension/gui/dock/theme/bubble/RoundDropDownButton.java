--- conflicted
+++ resolved
@@ -1,504 +1,498 @@
-/*
- * Bibliothek - DockingFrames
- * Library built on Java/Swing, allows the user to "drag and drop"
- * panels containing any Swing-Component the developer likes to add.
- * 
- * Copyright (C) 2007 Benjamin Sigg
- * 
- * This library is free software; you can redistribute it and/or
- * modify it under the terms of the GNU Lesser General Public
- * License as published by the Free Software Foundation; either
- * version 2.1 of the License, or (at your option) any later version.
- *
- * This library is distributed in the hope that it will be useful,
- * but WITHOUT ANY WARRANTY; without even the implied warranty of
- * MERCHANTABILITY or FITNESS FOR A PARTICULAR PURPOSE.  See the GNU
- * Lesser General Public License for more details.
- *
- * You should have received a copy of the GNU Lesser General Public
- * License along with this library; if not, write to the Free Software
- * Foundation, Inc., 51 Franklin Street, Fifth Floor, Boston, MA  02110-1301  USA
- * 
- * Benjamin Sigg
- * benjamin_sigg@gmx.ch
- * CH - Switzerland
- */
-package bibliothek.extension.gui.dock.theme.bubble;
-
-import java.awt.BasicStroke;
-import java.awt.Color;
-import java.awt.Dimension;
-import java.awt.Graphics;
-import java.awt.Graphics2D;
-import java.awt.RenderingHints;
-import java.awt.Stroke;
-import java.awt.event.FocusEvent;
-import java.awt.event.FocusListener;
-import java.awt.geom.RoundRectangle2D;
-
-import javax.swing.Icon;
-import javax.swing.JComponent;
-
-import bibliothek.gui.DockController;
-import bibliothek.gui.Dockable;
-import bibliothek.gui.dock.action.DockAction;
-import bibliothek.gui.dock.themes.basic.action.BasicDropDownButtonHandler;
-import bibliothek.gui.dock.themes.basic.action.BasicDropDownButtonModel;
-import bibliothek.gui.dock.themes.basic.action.buttons.MiniButtonContent;
-import bibliothek.gui.dock.themes.color.ActionColor;
-import bibliothek.gui.dock.util.AbstractPaintableComponent;
-import bibliothek.gui.dock.util.BackgroundComponent;
-import bibliothek.gui.dock.util.BackgroundPaint;
-<<<<<<< HEAD
-import bibliothek.gui.dock.util.DockUtilities;
-import bibliothek.gui.dock.util.IconManager;
-import bibliothek.gui.dock.util.PropertyValue;
-import bibliothek.gui.dock.util.Transparency;
-=======
->>>>>>> 60f9d065
-import bibliothek.gui.dock.util.color.ColorCodes;
-
-/**
- * A button which can be pressed by the user either to execute 
- * a {@link bibliothek.gui.dock.action.DockAction} or to show a popup-menu
- * with a selection of <code>DockActions</code>. This button uses a 
- * {@link BasicDropDownButtonHandler} to manage its internal states.
- * @author Benjamin Sigg
- */
-
-@ColorCodes({
-    "action.dropdown",
-    "action.dropdown.enabled",
-    "action.dropdown.selected",
-    "action.dropdown.selected.enabled",
-    "action.dropdown.mouse.enabled",
-    "action.dropdown.mouse.selected.enabled",
-    "action.dropdown.pressed.enabled",
-    "action.dropdown.pressed.selected.enabled",
-    
-    "action.dropdown.focus",
-    "action.dropdown.enabled.focus",
-    "action.dropdown.selected.focus",
-    "action.dropdown.selected.enabled.focus",
-    "action.dropdown.mouse.enabled.focus",
-    "action.dropdown.mouse.selected.enabled.focus",
-    "action.dropdown.pressed.enabled.focus",
-    "action.dropdown.pressed.selected.enabled.focus",
-    
-    "action.dropdown.line",
-    "action.dropdown.line.enabled",
-    "action.dropdown.line.selected",
-    "action.dropdown.line.selected.enabled",
-    "action.dropdown.line.mouse.enabled",
-    "action.dropdown.line.mouse.selected.enabled",
-    "action.dropdown.line.pressed.enabled",
-    "action.dropdown.line.pressed.selected.enabled",
-
-    "action.dropdown.text",
-    "action.dropdown.text.enabled",
-    "action.dropdown.text.selected",
-    "action.dropdown.text.selected.enabled",
-    "action.dropdown.text.mouse.enabled",
-    "action.dropdown.text.mouse.selected.enabled",
-    "action.dropdown.text.pressed.enabled",
-    "action.dropdown.text.pressed.selected.enabled" })
-public class RoundDropDownButton extends JComponent implements RoundButtonConnectable{
-	/** the animation that changes the colors */
-    private BubbleColorAnimation animation;
-    
-    /** a model containing all information needed to paint this button */
-    private BasicDropDownButtonModel model;
-    
-    /** a handler reacting if this button is pressed */
-    private BasicDropDownButtonHandler handler;
-    
-    /** the icon to show for the area in which the popup-menu could be opened */
-    private Icon dropIcon;
-    /** a disabled version of {@link #dropIcon} */
-    private Icon disabledDropIcon;
-    
-    /** the colors used on this button */
-    private RoundActionColor[] colors;
-    
-    /** a component painting icon and text */
-    private MiniButtonContent content;
-    
-    /**
-     * Creates a new button
-     * @param handler a handler used to announce that this button is clicked
-     * @param dockable the element for which the action is shown
-     * @param action the action that is shown
-     */
-    public RoundDropDownButton( BasicDropDownButtonHandler handler, Dockable dockable, DockAction action ){
-		animation = new BubbleColorAnimation(){
-			@Override
-			protected void pulse(){
-				super.pulse();
-				content.setLabelForeground( animation.getColor( "text" ) );
-			}
-		};
-        
-        colors = new RoundActionColor[]{
-                new RoundActionColor( "action.dropdown", dockable, action, Color.WHITE ),
-                new RoundActionColor( "action.dropdown.enabled", dockable, action, Color.LIGHT_GRAY ),
-                new RoundActionColor( "action.dropdown.selected", dockable, action, Color.YELLOW ),
-                new RoundActionColor( "action.dropdown.enabled.selected", dockable, action, Color.ORANGE ),
-                new RoundActionColor( "action.dropdown.mouse.enabled", dockable, action, Color.RED ),
-                new RoundActionColor( "action.dropdown.mouse.selected.enabled", dockable, action, new Color( 128, 0, 0 ) ),
-                new RoundActionColor( "action.dropdown.pressed.enabled", dockable, action, Color.BLUE ),
-                new RoundActionColor( "action.dropdown.pressed.selected.enabled", dockable, action, Color.MAGENTA ),
-
-                new RoundActionColor( "action.dropdown.focus", dockable, action, Color.DARK_GRAY ),
-                new RoundActionColor( "action.dropdown.enabled.focus", dockable, action, Color.DARK_GRAY ),
-                new RoundActionColor( "action.dropdown.selected.focus", dockable, action, Color.DARK_GRAY ),
-                new RoundActionColor( "action.dropdown.enabled.selected.focus", dockable, action, Color.DARK_GRAY ),
-                new RoundActionColor( "action.dropdown.mouse.enabled.focus", dockable, action, Color.DARK_GRAY ),
-                new RoundActionColor( "action.dropdown.mouse.selected.enabled.focus", dockable, action, Color.DARK_GRAY ),
-                new RoundActionColor( "action.dropdown.pressed.enabled.focus", dockable, action, Color.DARK_GRAY ),
-                new RoundActionColor( "action.dropdown.pressed.selected.enabled.focus", dockable, action, Color.DARK_GRAY ),
-                
-                new RoundActionColor( "action.dropdown.line", dockable, action, Color.DARK_GRAY ),
-                new RoundActionColor( "action.dropdown.line.enabled", dockable, action, Color.DARK_GRAY ),
-                new RoundActionColor( "action.dropdown.line.selected", dockable, action, Color.DARK_GRAY ),
-                new RoundActionColor( "action.dropdown.line.enabled.selected", dockable, action, Color.DARK_GRAY ),
-                new RoundActionColor( "action.dropdown.line.mouse.enabled", dockable, action, Color.DARK_GRAY ),
-                new RoundActionColor( "action.dropdown.line.mouse.selected.enabled", dockable, action, Color.DARK_GRAY ),
-                new RoundActionColor( "action.dropdown.line.pressed.enabled", dockable, action, Color.DARK_GRAY ),
-                new RoundActionColor( "action.dropdown.line.pressed.selected.enabled", dockable, action, Color.DARK_GRAY ),
-                
-                new RoundActionColor( "action.dropdown.text", dockable, action, null ),
-                new RoundActionColor( "action.dropdown.text.enabled", dockable, action, null ),
-                new RoundActionColor( "action.dropdown.text.selected", dockable, action, null ),
-                new RoundActionColor( "action.dropdown.text.enabled.selected", dockable, action, null ),
-                new RoundActionColor( "action.dropdown.text.mouse.enabled", dockable, action, null ),
-                new RoundActionColor( "action.dropdown.text.mouse.selected.enabled", dockable, action, null ),
-                new RoundActionColor( "action.dropdown.text.pressed.enabled", dockable, action, null ),
-                new RoundActionColor( "action.dropdown.text.pressed.selected.enabled", dockable, action, null ),
-        };
-        
-        animation.addTask( new Runnable(){
-            public void run() {
-                repaint();
-            }
-        });
-        
-        this.handler = handler;
-        dropIcon = handler.getDropDownIcon();
-        
-        content = createButtonContent();
-        setLayout( null );
-        add( content );
-        
-        model = new BasicDropDownButtonModel( this, handler, handler ){
-            @Override
-            public void changed() {
-                updateColors();
-                revalidate();
-                repaint();
-            }
-            
-            @Override
-            protected boolean inDropDownArea( int x, int y ) {
-                return overDropIcon( x, y );
-            }
-        };
-        
-        content.setModel( model );
-        
-        addFocusListener( new FocusListener(){
-            public void focusGained( FocusEvent e ) {
-                repaint();
-            }
-            public void focusLost( FocusEvent e ) {
-                repaint();
-            }
-        });
-        
-        updateColors();
-    }
-    
-    /**
-     * Creates the component painting the content of this button.
-     * @return the new component
-     */
-    protected MiniButtonContent createButtonContent(){
-    	return new MiniButtonContent();
-    }
-    
-    public void setController( DockController controller ) {
-        for( RoundActionColor color : colors ){
-            color.connect( controller );
-        }
-        
-        animation.kick();
-    }
-    
-    public BasicDropDownButtonModel getModel() {
-        return model;
-    }
-    
-    @Override
-    public void updateUI() {
-        disabledDropIcon = null;
-        
-        super.updateUI();
-        
-        if( handler != null )
-            handler.updateUI();
-    }
-    
-    @Override
-    public Dimension getPreferredSize() {
-        if( isPreferredSizeSet() )
-            return super.getPreferredSize();
-        
-        Dimension contentSize = content.getPreferredSize();
-        
-        if( model.getOrientation().isHorizontal() )
-            return new Dimension( (int)(0.5 * contentSize.height + contentSize.width + 1 + 1.5*dropIcon.getIconWidth()), (int)(1.5 * contentSize.height));
-        else
-            return new Dimension( (int)(1.5 * contentSize.width), (int)(0.5 * contentSize.width + contentSize.height + 1 + 1.5 * dropIcon.getIconHeight()) );
-    }
-    
-    @Override
-    public void doLayout(){
-    	if( model.getOrientation().isHorizontal() ){
-    		content.setBounds( getHeight() / 3, getHeight() / 6, (int)(getWidth() - 1 - 1.5*dropIcon.getIconWidth()), (int)(getHeight() / 1.5));
-    	}
-    	else{
-    		content.setBounds( getWidth() / 3, getWidth() / 6, (int)(getWidth() / 1.5), (int)(getHeight() - 1 - 1.5*dropIcon.getIconHeight()));
-    	}
-    }
-    
-    @Override
-    public boolean contains( int x, int y ){
-    	if( !super.contains( x, y ))
-    		return false;
-    	
-    	int w = getWidth();
-    	int h = getHeight();
-    	RoundRectangle2D rect;
-    	
-    	if( model.getOrientation().isHorizontal() )
-    		rect = new RoundRectangle2D.Double( 0, 0, w, h, h, h );
-    	else
-    		rect = new RoundRectangle2D.Double( 0, 0, w, h, w, w );
-    	
-    	return rect.contains( x, y );
-    }
-    
-    @Override
-    protected void paintComponent( Graphics g ) {
-    	BasicDropDownButtonModel model = getModel();
-    	BackgroundPaint paint = model.getBackground();
-    	BackgroundComponent component = model.getBackgroundComponent();
-    	
-    	AbstractPaintableComponent paintable = new AbstractPaintableComponent( component, this, paint ){
-			protected void foreground( Graphics g ){
-				doPaintForeground( g );	
-			}
-			
-			protected void background( Graphics g ){
-				doPaintBackground( g );
-			}
-			
-			protected void border( Graphics g ){
-				// ignore	
-			}
-			
-			protected void children( Graphics g ){
-				// ignore	
-			}
-			
-			protected void overlay( Graphics g ){
-				// ignore
-			}
-			
-			public Transparency getTransparency(){
-				return Transparency.DEFAULT;
-			}
-		};
-		
-		Graphics2D g2 = (Graphics2D)g.create();
-        g2.setRenderingHint( RenderingHints.KEY_ANTIALIASING, RenderingHints.VALUE_ANTIALIAS_ON );
-        
-		paintable.paint( g2 );
-		
-		g2.dispose();
-    }
-    
-    private void doPaintBackground( Graphics g ){
-        Graphics2D g2 = (Graphics2D)g;
-        
-        int x = 0;
-        int y = 0;
-        int w = getWidth();
-        int h = getHeight();
-        
-        if( model.getOrientation().isHorizontal() ){
-            g2.setColor( animation.getColor( "background" ) );
-            g2.fillRoundRect( x, y, w, h, h, h );
-        }
-        else{
-            g2.setColor( animation.getColor( "background" ) );
-            g2.fillRoundRect( x, y, w, h, w, w );
-        }
-    }
-    
-    private void doPaintForeground( Graphics g ){
-        Icon drop = dropIcon;
-        if( !isEnabled() ){
-            if( disabledDropIcon == null )
-                disabledDropIcon = handler.getDisabledDropDownIcon();
-            drop = disabledDropIcon;
-        }
-        
-        Graphics2D g2 = (Graphics2D)g;
-        paintChildren( g );
-        
-        int x = 0;
-        int y = 0;
-        int w = getWidth();
-        int h = getHeight();
-        
-        int dropIconWidth = drop == null ? 5 : drop.getIconWidth();
-        int dropIconHeight = drop == null ? 5 : drop.getIconHeight();
-        
-        if( model.getOrientation().isHorizontal() ){
-            g2.setColor( animation.getColor( "mouse" ) );
-            // int mx = x + (int)( 0.5 * 1.25 * iconWidth + 0.5 * (w - 1.25 * dropIconWidth) );
-            int mx = x + w - (int)(1.5 * dropIconWidth) - 1;
-            g2.drawLine( mx, y+1, mx, y+h-2 );
-            
-            if( drop != null )
-            	drop.paintIcon( this, g, (int)(x + w - 1.25 * dropIconWidth), y+(h-dropIconHeight)/2 );
-            
-            if( hasFocus() && isFocusable() && isEnabled() ){
-                Stroke stroke = g2.getStroke();
-                g2.setStroke( new BasicStroke( 3f ) );
-                g2.setColor( animation.getColor( "focus" ) );
-                g2.drawRoundRect( x+1, y+1, w-3, h-3, h, h );
-                g2.setStroke( stroke );
-            }
-        }
-        else{
-            g2.setColor( animation.getColor( "mouse" ) );
-            // int my = y + (int)( 0.5 * 1.25 * iconHeight + 0.5 * (h - 1.25 * dropIconHeight) );
-            int my = y + h - (int)(1.5 * dropIconHeight) - 1;
-            g2.drawLine( x+1, my, x+w-2, my );
-            
-            if( drop != null )
-            	drop.paintIcon( this, g, x + ( w - dropIconWidth ) / 2, (int)(y+h-1.25*dropIconHeight) );
-            
-            if( hasFocus() && isFocusable() && isEnabled() ){
-                Stroke stroke = g2.getStroke();
-                g2.setStroke( new BasicStroke( 3f ) );
-                g2.setColor( animation.getColor( "focus" ) );
-                g2.drawRoundRect( x+1, y+1, w-3, h-3, w, w );
-                g2.setStroke( stroke );
-            }
-        }
-    }
-    
-    /**
-     * Tells whether the point x,y is over the icon that represents the drop-area.
-     * @param x the x-coordinate
-     * @param y the y-coordinate
-     * @return <code>true</code> if pressing the mouse at that location would
-     * open a popup menu
-     */
-    public boolean overDropIcon( int x, int y ){
-    	if( !contains( x, y ))
-    		return false;
-    	
-        int rx = 0;
-        int ry = 0;
-        int rw = getWidth();
-        int rh = getHeight();
-        
-        int dropIconWidth = dropIcon == null ? 0 : dropIcon.getIconWidth();
-        int dropIconHeight = dropIcon == null ? 0 : dropIcon.getIconHeight();
-        
-        if( model.getOrientation().isHorizontal() ){
-        	// int mx = rx + (int)( 0.5 * 1.25 * iconWidth + 0.5 * (rw - 1.25 * dropIconWidth) );
-        	int mx = rx + rw - (int)(1.5 * dropIconWidth) - 1;
-        	return x >= mx;
-        }
-        else{
-        	// int my = ry + (int)( 0.5 * 1.25 * iconHeight + 0.5 * (rh - 1.25 * dropIconHeight) );
-        	int my = ry + rh - (int)(1.5 * dropIconHeight) - 1;
-        	return y >= my;
-        }
-    }
-
-    /**
-     * Updates the colors of the animation.
-     */
-    public void updateColors(){
-        String postfix = "";
-        
-        boolean selected = model.isSelected();
-        boolean enabled = model.isEnabled();
-        boolean pressed = model.isMousePressed();
-        boolean entered = model.isMouseInside();
-        boolean mouseOverDrop = model.isMouseOverDropDown();
-        
-        if( selected )
-            postfix = ".selected";
-        
-        if( enabled )
-            postfix += ".enabled";
-        
-        String mouse;
-        if( mouseOverDrop && enabled )
-            mouse = "dropdown.line";
-        else
-            mouse = "dropdown";
-        
-        String text = "action.dropdown.text";
-        String background;
-        
-        if( pressed && enabled ){
-            background = "action.dropdown.pressed" + postfix;
-            mouse = "action." + mouse + ".pressed" + postfix;
-            text += ".pressed" + postfix;
-        }
-        else if( entered && enabled ){
-            background = "action.dropdown.mouse" + postfix;
-            mouse = "action." + mouse + ".mouse" + postfix;
-            text += ".mouse" + postfix;
-        }
-        else{
-            background = "action.dropdown" + postfix;
-            mouse = "action." + mouse + postfix;
-            text += postfix;
-        }
-        
-        String focus = background + ".focus";
-        
-        for( RoundActionColor color : colors ){
-            if( background.equals( color.getId() ))
-                animation.putColor( "background", color.value() );
-            if( mouse.equals( color.getId() ))
-                animation.putColor( "mouse", color.value() );
-            if( focus.equals( color.getId() ))
-                animation.putColor( "focus", color.value() );
-            if( text.equals( color.getId() ))
-            	animation.putColor( "text", color.value() );
-        }
-    }
-    
-    /**
-     * A color used in a round dropdown button
-     * @author Benjamin Sigg
-     */
-    private class RoundActionColor extends ActionColor{
-        public RoundActionColor( String id, Dockable dockable, DockAction action, Color backup ){
-            super( id, dockable, action, backup );
-        }
-        @Override
-        protected void changed( Color oldColor, Color newColor ) {
-            updateColors();
-        }
-    }
-}
+/*
+ * Bibliothek - DockingFrames
+ * Library built on Java/Swing, allows the user to "drag and drop"
+ * panels containing any Swing-Component the developer likes to add.
+ * 
+ * Copyright (C) 2007 Benjamin Sigg
+ * 
+ * This library is free software; you can redistribute it and/or
+ * modify it under the terms of the GNU Lesser General Public
+ * License as published by the Free Software Foundation; either
+ * version 2.1 of the License, or (at your option) any later version.
+ *
+ * This library is distributed in the hope that it will be useful,
+ * but WITHOUT ANY WARRANTY; without even the implied warranty of
+ * MERCHANTABILITY or FITNESS FOR A PARTICULAR PURPOSE.  See the GNU
+ * Lesser General Public License for more details.
+ *
+ * You should have received a copy of the GNU Lesser General Public
+ * License along with this library; if not, write to the Free Software
+ * Foundation, Inc., 51 Franklin Street, Fifth Floor, Boston, MA  02110-1301  USA
+ * 
+ * Benjamin Sigg
+ * benjamin_sigg@gmx.ch
+ * CH - Switzerland
+ */
+package bibliothek.extension.gui.dock.theme.bubble;
+
+import java.awt.BasicStroke;
+import java.awt.Color;
+import java.awt.Dimension;
+import java.awt.Graphics;
+import java.awt.Graphics2D;
+import java.awt.RenderingHints;
+import java.awt.Stroke;
+import java.awt.event.FocusEvent;
+import java.awt.event.FocusListener;
+import java.awt.geom.RoundRectangle2D;
+
+import javax.swing.Icon;
+import javax.swing.JComponent;
+
+import bibliothek.gui.DockController;
+import bibliothek.gui.Dockable;
+import bibliothek.gui.dock.action.DockAction;
+import bibliothek.gui.dock.themes.basic.action.BasicDropDownButtonHandler;
+import bibliothek.gui.dock.themes.basic.action.BasicDropDownButtonModel;
+import bibliothek.gui.dock.themes.basic.action.buttons.MiniButtonContent;
+import bibliothek.gui.dock.themes.color.ActionColor;
+import bibliothek.gui.dock.util.AbstractPaintableComponent;
+import bibliothek.gui.dock.util.BackgroundComponent;
+import bibliothek.gui.dock.util.BackgroundPaint;
+import bibliothek.gui.dock.util.Transparency;
+import bibliothek.gui.dock.util.color.ColorCodes;
+
+/**
+ * A button which can be pressed by the user either to execute 
+ * a {@link bibliothek.gui.dock.action.DockAction} or to show a popup-menu
+ * with a selection of <code>DockActions</code>. This button uses a 
+ * {@link BasicDropDownButtonHandler} to manage its internal states.
+ * @author Benjamin Sigg
+ */
+
+@ColorCodes({
+    "action.dropdown",
+    "action.dropdown.enabled",
+    "action.dropdown.selected",
+    "action.dropdown.selected.enabled",
+    "action.dropdown.mouse.enabled",
+    "action.dropdown.mouse.selected.enabled",
+    "action.dropdown.pressed.enabled",
+    "action.dropdown.pressed.selected.enabled",
+    
+    "action.dropdown.focus",
+    "action.dropdown.enabled.focus",
+    "action.dropdown.selected.focus",
+    "action.dropdown.selected.enabled.focus",
+    "action.dropdown.mouse.enabled.focus",
+    "action.dropdown.mouse.selected.enabled.focus",
+    "action.dropdown.pressed.enabled.focus",
+    "action.dropdown.pressed.selected.enabled.focus",
+    
+    "action.dropdown.line",
+    "action.dropdown.line.enabled",
+    "action.dropdown.line.selected",
+    "action.dropdown.line.selected.enabled",
+    "action.dropdown.line.mouse.enabled",
+    "action.dropdown.line.mouse.selected.enabled",
+    "action.dropdown.line.pressed.enabled",
+    "action.dropdown.line.pressed.selected.enabled",
+
+    "action.dropdown.text",
+    "action.dropdown.text.enabled",
+    "action.dropdown.text.selected",
+    "action.dropdown.text.selected.enabled",
+    "action.dropdown.text.mouse.enabled",
+    "action.dropdown.text.mouse.selected.enabled",
+    "action.dropdown.text.pressed.enabled",
+    "action.dropdown.text.pressed.selected.enabled" })
+public class RoundDropDownButton extends JComponent implements RoundButtonConnectable{
+	/** the animation that changes the colors */
+    private BubbleColorAnimation animation;
+    
+    /** a model containing all information needed to paint this button */
+    private BasicDropDownButtonModel model;
+    
+    /** a handler reacting if this button is pressed */
+    private BasicDropDownButtonHandler handler;
+    
+    /** the icon to show for the area in which the popup-menu could be opened */
+    private Icon dropIcon;
+    /** a disabled version of {@link #dropIcon} */
+    private Icon disabledDropIcon;
+    
+    /** the colors used on this button */
+    private RoundActionColor[] colors;
+    
+    /** a component painting icon and text */
+    private MiniButtonContent content;
+    
+    /**
+     * Creates a new button
+     * @param handler a handler used to announce that this button is clicked
+     * @param dockable the element for which the action is shown
+     * @param action the action that is shown
+     */
+    public RoundDropDownButton( BasicDropDownButtonHandler handler, Dockable dockable, DockAction action ){
+		animation = new BubbleColorAnimation(){
+			@Override
+			protected void pulse(){
+				super.pulse();
+				content.setLabelForeground( animation.getColor( "text" ) );
+			}
+		};
+        
+        colors = new RoundActionColor[]{
+                new RoundActionColor( "action.dropdown", dockable, action, Color.WHITE ),
+                new RoundActionColor( "action.dropdown.enabled", dockable, action, Color.LIGHT_GRAY ),
+                new RoundActionColor( "action.dropdown.selected", dockable, action, Color.YELLOW ),
+                new RoundActionColor( "action.dropdown.enabled.selected", dockable, action, Color.ORANGE ),
+                new RoundActionColor( "action.dropdown.mouse.enabled", dockable, action, Color.RED ),
+                new RoundActionColor( "action.dropdown.mouse.selected.enabled", dockable, action, new Color( 128, 0, 0 ) ),
+                new RoundActionColor( "action.dropdown.pressed.enabled", dockable, action, Color.BLUE ),
+                new RoundActionColor( "action.dropdown.pressed.selected.enabled", dockable, action, Color.MAGENTA ),
+
+                new RoundActionColor( "action.dropdown.focus", dockable, action, Color.DARK_GRAY ),
+                new RoundActionColor( "action.dropdown.enabled.focus", dockable, action, Color.DARK_GRAY ),
+                new RoundActionColor( "action.dropdown.selected.focus", dockable, action, Color.DARK_GRAY ),
+                new RoundActionColor( "action.dropdown.enabled.selected.focus", dockable, action, Color.DARK_GRAY ),
+                new RoundActionColor( "action.dropdown.mouse.enabled.focus", dockable, action, Color.DARK_GRAY ),
+                new RoundActionColor( "action.dropdown.mouse.selected.enabled.focus", dockable, action, Color.DARK_GRAY ),
+                new RoundActionColor( "action.dropdown.pressed.enabled.focus", dockable, action, Color.DARK_GRAY ),
+                new RoundActionColor( "action.dropdown.pressed.selected.enabled.focus", dockable, action, Color.DARK_GRAY ),
+                
+                new RoundActionColor( "action.dropdown.line", dockable, action, Color.DARK_GRAY ),
+                new RoundActionColor( "action.dropdown.line.enabled", dockable, action, Color.DARK_GRAY ),
+                new RoundActionColor( "action.dropdown.line.selected", dockable, action, Color.DARK_GRAY ),
+                new RoundActionColor( "action.dropdown.line.enabled.selected", dockable, action, Color.DARK_GRAY ),
+                new RoundActionColor( "action.dropdown.line.mouse.enabled", dockable, action, Color.DARK_GRAY ),
+                new RoundActionColor( "action.dropdown.line.mouse.selected.enabled", dockable, action, Color.DARK_GRAY ),
+                new RoundActionColor( "action.dropdown.line.pressed.enabled", dockable, action, Color.DARK_GRAY ),
+                new RoundActionColor( "action.dropdown.line.pressed.selected.enabled", dockable, action, Color.DARK_GRAY ),
+                
+                new RoundActionColor( "action.dropdown.text", dockable, action, null ),
+                new RoundActionColor( "action.dropdown.text.enabled", dockable, action, null ),
+                new RoundActionColor( "action.dropdown.text.selected", dockable, action, null ),
+                new RoundActionColor( "action.dropdown.text.enabled.selected", dockable, action, null ),
+                new RoundActionColor( "action.dropdown.text.mouse.enabled", dockable, action, null ),
+                new RoundActionColor( "action.dropdown.text.mouse.selected.enabled", dockable, action, null ),
+                new RoundActionColor( "action.dropdown.text.pressed.enabled", dockable, action, null ),
+                new RoundActionColor( "action.dropdown.text.pressed.selected.enabled", dockable, action, null ),
+        };
+        
+        animation.addTask( new Runnable(){
+            public void run() {
+                repaint();
+            }
+        });
+        
+        this.handler = handler;
+        dropIcon = handler.getDropDownIcon();
+        
+        content = createButtonContent();
+        setLayout( null );
+        add( content );
+        
+        model = new BasicDropDownButtonModel( this, handler, handler ){
+            @Override
+            public void changed() {
+                updateColors();
+                revalidate();
+                repaint();
+            }
+            
+            @Override
+            protected boolean inDropDownArea( int x, int y ) {
+                return overDropIcon( x, y );
+            }
+        };
+        
+        content.setModel( model );
+        
+        addFocusListener( new FocusListener(){
+            public void focusGained( FocusEvent e ) {
+                repaint();
+            }
+            public void focusLost( FocusEvent e ) {
+                repaint();
+            }
+        });
+        
+        updateColors();
+    }
+    
+    /**
+     * Creates the component painting the content of this button.
+     * @return the new component
+     */
+    protected MiniButtonContent createButtonContent(){
+    	return new MiniButtonContent();
+    }
+    
+    public void setController( DockController controller ) {
+        for( RoundActionColor color : colors ){
+            color.connect( controller );
+        }
+        
+        animation.kick();
+    }
+    
+    public BasicDropDownButtonModel getModel() {
+        return model;
+    }
+    
+    @Override
+    public void updateUI() {
+        disabledDropIcon = null;
+        
+        super.updateUI();
+        
+        if( handler != null )
+            handler.updateUI();
+    }
+    
+    @Override
+    public Dimension getPreferredSize() {
+        if( isPreferredSizeSet() )
+            return super.getPreferredSize();
+        
+        Dimension contentSize = content.getPreferredSize();
+        
+        if( model.getOrientation().isHorizontal() )
+            return new Dimension( (int)(0.5 * contentSize.height + contentSize.width + 1 + 1.5*dropIcon.getIconWidth()), (int)(1.5 * contentSize.height));
+        else
+            return new Dimension( (int)(1.5 * contentSize.width), (int)(0.5 * contentSize.width + contentSize.height + 1 + 1.5 * dropIcon.getIconHeight()) );
+    }
+    
+    @Override
+    public void doLayout(){
+    	if( model.getOrientation().isHorizontal() ){
+    		content.setBounds( getHeight() / 3, getHeight() / 6, (int)(getWidth() - 1 - 1.5*dropIcon.getIconWidth()), (int)(getHeight() / 1.5));
+    	}
+    	else{
+    		content.setBounds( getWidth() / 3, getWidth() / 6, (int)(getWidth() / 1.5), (int)(getHeight() - 1 - 1.5*dropIcon.getIconHeight()));
+    	}
+    }
+    
+    @Override
+    public boolean contains( int x, int y ){
+    	if( !super.contains( x, y ))
+    		return false;
+    	
+    	int w = getWidth();
+    	int h = getHeight();
+    	RoundRectangle2D rect;
+    	
+    	if( model.getOrientation().isHorizontal() )
+    		rect = new RoundRectangle2D.Double( 0, 0, w, h, h, h );
+    	else
+    		rect = new RoundRectangle2D.Double( 0, 0, w, h, w, w );
+    	
+    	return rect.contains( x, y );
+    }
+    
+    @Override
+    protected void paintComponent( Graphics g ) {
+    	BasicDropDownButtonModel model = getModel();
+    	BackgroundPaint paint = model.getBackground();
+    	BackgroundComponent component = model.getBackgroundComponent();
+    	
+    	AbstractPaintableComponent paintable = new AbstractPaintableComponent( component, this, paint ){
+			protected void foreground( Graphics g ){
+				doPaintForeground( g );	
+			}
+			
+			protected void background( Graphics g ){
+				doPaintBackground( g );
+			}
+			
+			protected void border( Graphics g ){
+				// ignore	
+			}
+			
+			protected void children( Graphics g ){
+				// ignore	
+			}
+			
+			protected void overlay( Graphics g ){
+				// ignore
+			}
+			
+			public Transparency getTransparency(){
+				return Transparency.DEFAULT;
+			}
+		};
+		
+		Graphics2D g2 = (Graphics2D)g.create();
+        g2.setRenderingHint( RenderingHints.KEY_ANTIALIASING, RenderingHints.VALUE_ANTIALIAS_ON );
+        
+		paintable.paint( g2 );
+		
+		g2.dispose();
+    }
+    
+    private void doPaintBackground( Graphics g ){
+        Graphics2D g2 = (Graphics2D)g;
+        
+        int x = 0;
+        int y = 0;
+        int w = getWidth();
+        int h = getHeight();
+        
+        if( model.getOrientation().isHorizontal() ){
+            g2.setColor( animation.getColor( "background" ) );
+            g2.fillRoundRect( x, y, w, h, h, h );
+        }
+        else{
+            g2.setColor( animation.getColor( "background" ) );
+            g2.fillRoundRect( x, y, w, h, w, w );
+        }
+    }
+    
+    private void doPaintForeground( Graphics g ){
+        Icon drop = dropIcon;
+        if( !isEnabled() ){
+            if( disabledDropIcon == null )
+                disabledDropIcon = handler.getDisabledDropDownIcon();
+            drop = disabledDropIcon;
+        }
+        
+        Graphics2D g2 = (Graphics2D)g;
+        paintChildren( g );
+        
+        int x = 0;
+        int y = 0;
+        int w = getWidth();
+        int h = getHeight();
+        
+        int dropIconWidth = drop == null ? 5 : drop.getIconWidth();
+        int dropIconHeight = drop == null ? 5 : drop.getIconHeight();
+        
+        if( model.getOrientation().isHorizontal() ){
+            g2.setColor( animation.getColor( "mouse" ) );
+            // int mx = x + (int)( 0.5 * 1.25 * iconWidth + 0.5 * (w - 1.25 * dropIconWidth) );
+            int mx = x + w - (int)(1.5 * dropIconWidth) - 1;
+            g2.drawLine( mx, y+1, mx, y+h-2 );
+            
+            if( drop != null )
+            	drop.paintIcon( this, g, (int)(x + w - 1.25 * dropIconWidth), y+(h-dropIconHeight)/2 );
+            
+            if( hasFocus() && isFocusable() && isEnabled() ){
+                Stroke stroke = g2.getStroke();
+                g2.setStroke( new BasicStroke( 3f ) );
+                g2.setColor( animation.getColor( "focus" ) );
+                g2.drawRoundRect( x+1, y+1, w-3, h-3, h, h );
+                g2.setStroke( stroke );
+            }
+        }
+        else{
+            g2.setColor( animation.getColor( "mouse" ) );
+            // int my = y + (int)( 0.5 * 1.25 * iconHeight + 0.5 * (h - 1.25 * dropIconHeight) );
+            int my = y + h - (int)(1.5 * dropIconHeight) - 1;
+            g2.drawLine( x+1, my, x+w-2, my );
+            
+            if( drop != null )
+            	drop.paintIcon( this, g, x + ( w - dropIconWidth ) / 2, (int)(y+h-1.25*dropIconHeight) );
+            
+            if( hasFocus() && isFocusable() && isEnabled() ){
+                Stroke stroke = g2.getStroke();
+                g2.setStroke( new BasicStroke( 3f ) );
+                g2.setColor( animation.getColor( "focus" ) );
+                g2.drawRoundRect( x+1, y+1, w-3, h-3, w, w );
+                g2.setStroke( stroke );
+            }
+        }
+    }
+    
+    /**
+     * Tells whether the point x,y is over the icon that represents the drop-area.
+     * @param x the x-coordinate
+     * @param y the y-coordinate
+     * @return <code>true</code> if pressing the mouse at that location would
+     * open a popup menu
+     */
+    public boolean overDropIcon( int x, int y ){
+    	if( !contains( x, y ))
+    		return false;
+    	
+        int rx = 0;
+        int ry = 0;
+        int rw = getWidth();
+        int rh = getHeight();
+        
+        int dropIconWidth = dropIcon == null ? 0 : dropIcon.getIconWidth();
+        int dropIconHeight = dropIcon == null ? 0 : dropIcon.getIconHeight();
+        
+        if( model.getOrientation().isHorizontal() ){
+        	// int mx = rx + (int)( 0.5 * 1.25 * iconWidth + 0.5 * (rw - 1.25 * dropIconWidth) );
+        	int mx = rx + rw - (int)(1.5 * dropIconWidth) - 1;
+        	return x >= mx;
+        }
+        else{
+        	// int my = ry + (int)( 0.5 * 1.25 * iconHeight + 0.5 * (rh - 1.25 * dropIconHeight) );
+        	int my = ry + rh - (int)(1.5 * dropIconHeight) - 1;
+        	return y >= my;
+        }
+    }
+
+    /**
+     * Updates the colors of the animation.
+     */
+    public void updateColors(){
+        String postfix = "";
+        
+        boolean selected = model.isSelected();
+        boolean enabled = model.isEnabled();
+        boolean pressed = model.isMousePressed();
+        boolean entered = model.isMouseInside();
+        boolean mouseOverDrop = model.isMouseOverDropDown();
+        
+        if( selected )
+            postfix = ".selected";
+        
+        if( enabled )
+            postfix += ".enabled";
+        
+        String mouse;
+        if( mouseOverDrop && enabled )
+            mouse = "dropdown.line";
+        else
+            mouse = "dropdown";
+        
+        String text = "action.dropdown.text";
+        String background;
+        
+        if( pressed && enabled ){
+            background = "action.dropdown.pressed" + postfix;
+            mouse = "action." + mouse + ".pressed" + postfix;
+            text += ".pressed" + postfix;
+        }
+        else if( entered && enabled ){
+            background = "action.dropdown.mouse" + postfix;
+            mouse = "action." + mouse + ".mouse" + postfix;
+            text += ".mouse" + postfix;
+        }
+        else{
+            background = "action.dropdown" + postfix;
+            mouse = "action." + mouse + postfix;
+            text += postfix;
+        }
+        
+        String focus = background + ".focus";
+        
+        for( RoundActionColor color : colors ){
+            if( background.equals( color.getId() ))
+                animation.putColor( "background", color.value() );
+            if( mouse.equals( color.getId() ))
+                animation.putColor( "mouse", color.value() );
+            if( focus.equals( color.getId() ))
+                animation.putColor( "focus", color.value() );
+            if( text.equals( color.getId() ))
+            	animation.putColor( "text", color.value() );
+        }
+    }
+    
+    /**
+     * A color used in a round dropdown button
+     * @author Benjamin Sigg
+     */
+    private class RoundActionColor extends ActionColor{
+        public RoundActionColor( String id, Dockable dockable, DockAction action, Color backup ){
+            super( id, dockable, action, backup );
+        }
+        @Override
+        protected void changed( Color oldColor, Color newColor ) {
+            updateColors();
+        }
+    }
+}