/*
 * Bibliothek - DockingFrames
 * Library built on Java/Swing, allows the user to "drag and drop"
 * panels containing any Swing-Component the developer likes to add.
 * 
 * Copyright (C) 2007 Benjamin Sigg
 * 
 * This library is free software; you can redistribute it and/or
 * modify it under the terms of the GNU Lesser General Public
 * License as published by the Free Software Foundation; either
 * version 2.1 of the License, or (at your option) any later version.
 *
 * This library is distributed in the hope that it will be useful,
 * but WITHOUT ANY WARRANTY; without even the implied warranty of
 * MERCHANTABILITY or FITNESS FOR A PARTICULAR PURPOSE.  See the GNU
 * Lesser General Public License for more details.
 *
 * You should have received a copy of the GNU Lesser General Public
 * License along with this library; if not, write to the Free Software
 * Foundation, Inc., 51 Franklin Street, Fifth Floor, Boston, MA  02110-1301  USA
 * 
 * Benjamin Sigg
 * benjamin_sigg@gmx.ch
 * CH - Switzerland
 */

package bibliothek.gui.dock.station.split;

import java.awt.Component;
import java.awt.Dimension;
import java.awt.Rectangle;
import java.util.Map;

import javax.swing.JComponent;

import bibliothek.gui.DockController;
import bibliothek.gui.DockStation;
import bibliothek.gui.Dockable;
import bibliothek.gui.dock.DockHierarchyLock;
import bibliothek.gui.dock.SplitDockStation;
import bibliothek.gui.dock.accept.DockAcceptance;
import bibliothek.gui.dock.layout.DockableProperty;
import bibliothek.gui.dock.station.DockableDisplayer;
import bibliothek.gui.dock.station.StationChildHandle;
import bibliothek.gui.dock.station.span.Span;
import bibliothek.gui.dock.station.support.PlaceholderMap;
import bibliothek.gui.dock.station.support.PlaceholderStrategy;
import bibliothek.util.Path;

/**
 * Represents a leaf in the tree that is the structure of a {@link SplitDockStation}.
 * A leaf also represents a single {@link Dockable} which is shown
 * on the owner-station.
 * @author Benjamin Sigg
 */
public class Leaf extends SpanSplitNode{
	/** Information about the element that is shown by this leaf */
    private StationChildHandle handle;
    
    /**
     * Creates a new leaf.
     * @param access the access to the private functions of the owning {@link SplitDockStation}
     */
    public Leaf( SplitDockAccess access ){
        this( access, -1 );
    }
    
    /**
     * Creates a new leaf.
     * @param access the access to the private functions of the owning {@link SplitDockStation}
     * @param id the unique id of this leaf
     */
    public Leaf( SplitDockAccess access, long id ){
        super( access, id );
    }
    
    /**
     * Sets the element of this leaf.
     * @param handle the element
     */
    public void setHandle( StationChildHandle handle ){
		this.handle = handle;
	}
    
    @Override
    public Dimension getMinimumSize() {
    	SplitDockStation station = getStation();
    	Dimension minimum;
    	if( station == null ){
    		minimum = new Dimension( 0, 0 );
    	}
    	else{
    		minimum = station.getMinimumLeafSize();
    	}
    	
    	if( handle == null )
    		return minimum;
    	
    	DockableDisplayer displayer = handle.getDisplayer();
    	if( displayer == null )
    		return new Dimension( 0, 0 );
    	return displayer.getComponent().getMinimumSize();
    }
    
    @Override
    public Dimension getPreferredSize(){
    	if( handle == null )
    		return new Dimension( 0, 0 );
    	
    	DockableDisplayer displayer = handle.getDisplayer();
    	if( displayer == null )
    		return new Dimension( 0, 0 );
    	return displayer.getComponent().getPreferredSize();
    }
    
    @Override
    public int getChildLocation( SplitNode child ) {
        return -1;
    }
    
    @Override
    public void setChild( SplitNode child, int location ) {
        throw new IllegalStateException( "can't add children to a leaf" );
    }
    
    @Override
    public int getMaxChildrenCount(){
    	return 0;
    }
    
    @Override
    public SplitNode getChild( int location ){
    	return null;
    }
    
    /**
     * Sets the element of this leaf. This method ensures that <code>dockable</code>
     * is registered in the {@link DockStation}
     * @param dockable the new element or <code>null</code> to remove the
     * old {@link Dockable}
     * @param token if <code>null</code>, then a token will be acquired by this method
     * and this method will fire events, otherwise this methods is executed silently. Clients should
     * use <code>null</code>.
     */
    public void setDockable( Dockable dockable, DockHierarchyLock.Token token ){
    	setDockable( dockable, token, true, false );
    }
    
    /**
     * Sets the element of this leaf. This method ensures that <code>dockable</code>
     * is registered in the {@link DockStation}
     * @param dockable the new element or <code>null</code> to remove the
     * old {@link Dockable}
     * @param token if <code>null</code>, then a token will be acquired by this method
     * and this method will fire events, otherwise this methods is executed silently
     * @param updatePlaceholders if <code>true</code>, the placeholder list of this leaf is
     * automatically updated
     * @param storePlaceholderMap if <code>true</code>, the current {@link PlaceholderMap} is
     * replaced by the map provided by the current {@link Dockable} which is a {@link DockStation}
     */
    public void setDockable( Dockable dockable, DockHierarchyLock.Token token, boolean updatePlaceholders, boolean storePlaceholderMap ){
    	if( handle != null ){
    		if( updatePlaceholders ){
    			getAccess().getPlaceholderSet().set( this, handle.getDockable() );
    		}
    		
    		if( storePlaceholderMap ){
    			DockStation station = handle.getDockable().asDockStation();
    			if( station == null ){
    				throw new IllegalStateException( "no station as child but storePlaceholderMap is set" );
    			}
    			setPlaceholderMap( station.getPlaceholders() );
    		}
    		
    		getAccess().removeHandle( handle, token );
    		handle = null;
    	}
    	
        if( dockable != null ){
        	handle = getAccess().newHandle( dockable );
            
        	if( updatePlaceholders ){
        		getAccess().getPlaceholderSet().set( null, dockable );
        	}
        	
        	getAccess().addHandle( handle, token );
        }
        
        treeChanged();
    }
    
    /**
     * Gets the {@link Dockable} which is shown on the displayer
     * of this leaf.
     * @return the Dockable
     */
    public Dockable getDockable() {
        return handle == null ? null : handle.getDockable();
    }
    
    
    /**
     * Gets the displayer of this leaf.
     * @return the displayer
     */
    public DockableDisplayer getDisplayer(){
        return handle == null ? null : handle.getDisplayer();
    }
    
    /**
     * Gets the handle which is responsible for the current {@link Dockable}.
     * @return the handle, might be <code>null</code>
     */
    public StationChildHandle getDockableHandle(){
		return handle;
	}
    
    @Override
    public boolean isVisible(){
	    return true;
    }
    
    @Override
    public SplitNode getVisible(){
	    return this;
    }
    
    @Override
    public boolean isOfUse(){
    	if( !getAccess().isTreeAutoCleanupEnabled() ){
    		return true;
    	}
    	return handle != null || hasPlaceholders();
    }
    
    /**
     * Disconnects this leaf from its {@link Dockable}. This leaf either deletes
     * itself or replaces itself with a {@link Placeholder}.
     * @param keepCurrent if <code>true</code>, the placeholder of the current
     * {@link Dockable} is added to the set of the placeholders, otherwise the placeholder
     * is removed. 
     */
    public void placehold( boolean keepCurrent ){
    	Dockable dockable = getDockable();

    	if( dockable != null ){
    		SplitDockAccess access = getAccess();
        	PlaceholderStrategy strategy = access.getOwner().getPlaceholderStrategy();
        	if( strategy != null ){
        		updatePlaceholders( dockable, keepCurrent, strategy );
        	}
	    	
	    	DockStation station = dockable.asDockStation();
	    	if( station != null && keepCurrent ){
	    		setPlaceholderMap( station.getPlaceholders() );
	    	}
    	}
    	if( hasPlaceholders() ){
    		Placeholder placeholder = createPlaceholder( getId() );
    		placeholder.setPlaceholders( getPlaceholders() );
    		movePlaceholderMap( placeholder );
    		replace( placeholder );
    	}
    	else{
    		delete( true );
    	}
    }
    
    private void updatePlaceholders( Dockable dockable, boolean keep, PlaceholderStrategy strategy ){
    	Path placeholder = strategy.getPlaceholderFor( dockable );
    	if( placeholder != null ){
    		if( !keep ){
    			getAccess().getPlaceholderSet().set( null, placeholder );
    		}
    		else {
    			getAccess().getPlaceholderSet().set( this, placeholder );
    		}
    	}
    	
    	DockStation station = dockable.asDockStation();
    	if( station != null ){
    		for( int i = 0, n = station.getDockableCount(); i<n; i++ ){
    			updatePlaceholders( station.getDockable( i ), keep, strategy );
    		}
    	}
    }
<<<<<<< HEAD
    
    @Override
    public void setBounds( double x, double y, double width, double height, double factorW, double factorH, boolean updateComponentBounds ){
        super.setBounds( x, y, width, height, factorW, factorH, updateComponentBounds );
        DockableDisplayer displayer = getDisplayer();
        
        StationChildHandle fullscreen = getAccess().getFullScreenDockable();
        
        if( updateComponentBounds && displayer != null && (fullscreen == null || displayer != fullscreen.getDisplayer() ))
            displayer.getComponent().setBounds( getBounds() );
    }
        
=======
    
    @Override
    public void updateBounds( double x, double y, double width, double height, double factorW, double factorH, boolean components ) {
        super.updateBounds( x, y, width, height, factorW, factorH, components );
        if( components ){
        	resetDisplayerBounds();
        }
    }
    
    @Override
    public void onSpanResize(){
    	resetDisplayerBounds();
    }
    
    /**
     * Resets the boundaries of the {@link DockableDisplayer} of this {@link Leaf}, using the current {@link Span}s
     * as well.
     */
    public void resetDisplayerBounds(){
    	DockableDisplayer displayer = getDisplayer();
    	StationChildHandle fullscreen = getAccess().getFullScreenDockable();
        if( displayer != null && (fullscreen == null || displayer != fullscreen.getDisplayer() )){
        	Rectangle bounds = getBounds();
        	bounds = getAccess().getSpanStrategy().modifyBounds( bounds, this );
        	Component component = displayer.getComponent();
        	component.setBounds( bounds );
        	if( component instanceof JComponent ){
        		((JComponent)component).revalidate();
        	}
        }
    }
    
>>>>>>> e182e7a9
    @Override
    public PutInfo getPut( int x, int y, double factorW, double factorH, Dockable drop ) {
    	DockableDisplayer displayer = getDisplayer();
        if( displayer == null )
            return null;
        
        Rectangle bounds = getBounds();
        PutInfo result = null;
        boolean centered = false;
        
        if( displayer.getTitle() != null ){
            if( displayer.getTitleLocation() == DockableDisplayer.Location.TOP ){
                int height = displayer.getTitle().getComponent().getHeight();
                bounds.y += height;
                bounds.height -= height;
                
                if( y <= bounds.y ){
                	centered = true;
                    result = getAccess().validatePutInfo( new PutInfo( this, PutInfo.Put.TITLE, drop, true ));
                }
            }
            
            else if( displayer.getTitleLocation() == DockableDisplayer.Location.BOTTOM ){
                int height = displayer.getTitle().getComponent().getHeight();
                bounds.height -= height;
                
                if( y >= bounds.y+bounds.height ){
                	centered = true;
                    result = getAccess().validatePutInfo( new PutInfo( this, PutInfo.Put.TITLE, drop, true ));
                }
            }
            
            else if( displayer.getTitleLocation() == DockableDisplayer.Location.LEFT ){
                int width = displayer.getTitle().getComponent().getWidth();
                bounds.x += width;
                bounds.width -= width;
                
                if( x <= bounds.x ){
                	centered = true;
                    result = getAccess().validatePutInfo( new PutInfo( this, PutInfo.Put.TITLE, drop, true ));
                }
            }
            
            else if( displayer.getTitleLocation() == DockableDisplayer.Location.RIGHT ){
                int width = displayer.getTitle().getComponent().getWidth();
                bounds.width -= width;
                
                if( x >= bounds.x + bounds.width ){
                	centered = true;
                    result = getAccess().validatePutInfo( new PutInfo( this, PutInfo.Put.TITLE, drop, true ));
                }
            }
        }
        
        if( result != null )
            return result;
        
        float sideSnapSize = getAccess().getOwner().getSideSnapSize();
        
        if( x > bounds.x + sideSnapSize*bounds.width && 
            x < bounds.x + bounds.width - sideSnapSize*bounds.width &&
            y > bounds.y + sideSnapSize*bounds.height &&
            y < bounds.y + bounds.height - sideSnapSize*bounds.height ){
        	
        	centered = true;
            
            result = getAccess().validatePutInfo( new PutInfo( this, PutInfo.Put.CENTER, drop, true ));
        }
        
        if( result != null )
            return result;
        
        if( above( bounds.x, bounds.y, bounds.x + bounds.width, bounds.y + bounds.height, x, y )){
            if( above( bounds.x, bounds.y + bounds.height, bounds.x + bounds.width, bounds.y, x, y ))
                result = getAccess().validatePutInfo( new PutInfo( this, PutInfo.Put.TOP, drop, centered ));
            else
                result = getAccess().validatePutInfo(  new PutInfo( this, PutInfo.Put.RIGHT, drop, centered ));
        }
        else{
            if( above( bounds.x, bounds.y + bounds.height, bounds.x + bounds.width, bounds.y, x, y ))
                result = getAccess().validatePutInfo(  new PutInfo( this, PutInfo.Put.LEFT, drop, centered ));
            else
                result = getAccess().validatePutInfo(  new PutInfo( this, PutInfo.Put.BOTTOM, drop, centered ));
        }
        
        if( result != null )
            return result;
        
        return getAccess().validatePutInfo( new PutInfo( this, PutInfo.Put.CENTER, drop, centered ));
    }
    
    @Override
    public boolean isInOverrideZone( int x, int y, double factorW, double factorH ){
        float sideSnapSize = getAccess().getOwner().getSideSnapSize();
        Rectangle bounds = getBounds();
        
        if( x > bounds.x + sideSnapSize*bounds.width && 
            x < bounds.x + bounds.width - sideSnapSize*bounds.width &&
            y > bounds.y + sideSnapSize*bounds.height &&
            y < bounds.y + bounds.height - sideSnapSize*bounds.height ){
            
            return false;
        }
        
        return true;
    }
    
    @Override
    public void evolve( SplitDockTree<Dockable>.Key key, boolean checkValidity, Map<Leaf, Dockable> linksToSet ){
    	setPlaceholders( key.getTree().getPlaceholders( key ) );
    	setPlaceholderMap( key.getTree().getPlaceholderMap( key ) );
    }
    
    @Override
    public boolean insert( SplitDockPlaceholderProperty property, Dockable dockable ){
    	Path placeholder = property.getPlaceholder();
    	if( hasPlaceholder( placeholder )){
            // try to melt with child
            DockStation station = getDockable().asDockStation();
            DockableProperty stationLocation = property.getSuccessor();
            if( station != null && stationLocation != null ){
                if( dockable.accept( station ) && station.accept( dockable )){
                    DockController controller = getAccess().getOwner().getController();
                    DockAcceptance acceptance = controller == null ? null : controller.getAcceptance();
                    if( acceptance == null || acceptance.accept( station, dockable )){
                        boolean done = station.drop( dockable, stationLocation );
                        if( done ){
                        	getAccess().getPlaceholderSet().set( null, placeholder, this );
                            return true;
                        }
                    }
                }
            }
            
            // try using the theoretical boundaries of the element
            boolean done = getAccess().drop( dockable, property.toSplitLocation( this ), this );
            if( done ){
            	removePlaceholder( placeholder );
            }
            return done;
    	}
    	return false;
    }
    
    @Override
    public boolean insert( SplitDockPathProperty property, int depth, Dockable dockable ) {
        if( depth < property.size() ){
            // split up the leaf
            Node split;
            SplitDockPathProperty.Node node = property.getNode( depth );
            
            SplitDockStation.Orientation orientation;
            if( node.getLocation() == SplitDockPathProperty.Location.LEFT ||
                    node.getLocation() == SplitDockPathProperty.Location.RIGHT )
                orientation = SplitDockStation.Orientation.HORIZONTAL;
            else
                orientation = SplitDockStation.Orientation.VERTICAL;
            
            boolean reverse = node.getLocation() == SplitDockPathProperty.Location.RIGHT ||
                node.getLocation() == SplitDockPathProperty.Location.BOTTOM;
            
            SplitDockPathProperty.Node lastNode = property.getLastNode();
            long newNodeId = -1;
            if( lastNode != null ){
            	newNodeId = lastNode.getId();
            }
            Leaf leaf = create( dockable, property.getLeafId() );
            if( leaf == null )
                return false;
            
            SplitNode parent = getParent();
            int location = parent.getChildLocation( this );
            if( reverse ){
                split = new Node( getAccess(), this, leaf, orientation, newNodeId );
                split.setDivider( 1 - node.getSize() );
            }
            else{
                split = new Node( getAccess(), leaf, this, orientation, newNodeId );
                split.setDivider( node.getSize() );
            }
            
            parent.setChild( split, location );
            leaf.setDockable( dockable, null );
            return true;
        }
        else{
            // try to melt with child
            DockStation station = getDockable().asDockStation();
            DockableProperty stationLocation = property.getSuccessor();
            if( station != null && stationLocation != null ){
                if( dockable.accept( station ) && station.accept( dockable )){
                    DockController controller = getAccess().getOwner().getController();
                    DockAcceptance acceptance = controller == null ? null : controller.getAcceptance();
                    if( acceptance == null || acceptance.accept( station, dockable )){
                        boolean done = station.drop( dockable, stationLocation );
                        if( done )
                            return true;
                    }
                }
            }
            
            // try using the theoretical boundaries of the element
            return getAccess().drop( dockable, property.toLocation( this ), this );
        }
    }

    @Override
    public <N> N submit( SplitTreeFactory<N> factory ){
    	PlaceholderMap map = getPlaceholderMap();
    	if( map == null ){
    		Dockable dockable = getDockable();
    		if( dockable != null ){
    			DockStation station = dockable.asDockStation();
    			if( station != null ){
    				map = station.getPlaceholders();
    			}
    		}
    	}
    	
        return factory.leaf( getDockable(), getId(), getPlaceholders(), map );
    }
        
    @Override
    public Leaf getLeaf( Dockable dockable ) {
    	Dockable mine = getDockable();
    	
    	if( mine != null && dockable == getDockable() ){
    		return this;
    	}
    	else{
    		return null;
    	}
    }
    
    @Override
    public Node getDividerNode( int x, int y ){
        return null;
    }
    
    @Override
    public void visit( SplitNodeVisitor visitor ) {
        visitor.handleLeaf( this );
    }
    
    @Override
    public void toString( int tabs, StringBuilder out ) {
    	Dockable dockable = getDockable();
        out.append( "Leaf[ " );
        if( dockable != null ){
            out.append( dockable.getTitleText() );
            out.append( ", " );
        }
        out.append( "placeholders={" );
        Path[] placeholders = getPlaceholders();
        if( placeholders != null ){
        	for( int i = 0; i < placeholders.length; i++ ){
        		if( i > 0 ){
        			out.append( ", " );
        		}
        		out.append( placeholders[i].toString() );
        	}
        }
        out.append( "}, " );
        out.append( "id=" );
        out.append( getId() );
        out.append( " ]" );
    }
}<|MERGE_RESOLUTION|>--- conflicted
+++ resolved
@@ -24,8 +24,8 @@
  * CH - Switzerland
  */
 
-package bibliothek.gui.dock.station.split;
-
+package bibliothek.gui.dock.station.split;
+
 import java.awt.Component;
 import java.awt.Dimension;
 import java.awt.Rectangle;
@@ -46,23 +46,23 @@
 import bibliothek.gui.dock.station.support.PlaceholderMap;
 import bibliothek.gui.dock.station.support.PlaceholderStrategy;
 import bibliothek.util.Path;
-
-/**
- * Represents a leaf in the tree that is the structure of a {@link SplitDockStation}.
- * A leaf also represents a single {@link Dockable} which is shown
- * on the owner-station.
- * @author Benjamin Sigg
- */
-public class Leaf extends SpanSplitNode{
-	/** Information about the element that is shown by this leaf */
+
+/**
+ * Represents a leaf in the tree that is the structure of a {@link SplitDockStation}.
+ * A leaf also represents a single {@link Dockable} which is shown
+ * on the owner-station.
+ * @author Benjamin Sigg
+ */
+public class Leaf extends SpanSplitNode{
+	/** Information about the element that is shown by this leaf */
     private StationChildHandle handle;
-    
-    /**
-     * Creates a new leaf.
-     * @param access the access to the private functions of the owning {@link SplitDockStation}
-     */
-    public Leaf( SplitDockAccess access ){
-        this( access, -1 );
+    
+    /**
+     * Creates a new leaf.
+     * @param access the access to the private functions of the owning {@link SplitDockStation}
+     */
+    public Leaf( SplitDockAccess access ){
+        this( access, -1 );
     }
     
     /**
@@ -81,8 +81,8 @@
     public void setHandle( StationChildHandle handle ){
 		this.handle = handle;
 	}
-    
-    @Override
+    
+    @Override
     public Dimension getMinimumSize() {
     	SplitDockStation station = getStation();
     	Dimension minimum;
@@ -98,8 +98,8 @@
     	
     	DockableDisplayer displayer = handle.getDisplayer();
     	if( displayer == null )
-    		return new Dimension( 0, 0 );
-    	return displayer.getComponent().getMinimumSize();
+    		return new Dimension( 0, 0 );
+    	return displayer.getComponent().getMinimumSize();
     }
     
     @Override
@@ -111,7 +111,7 @@
     	if( displayer == null )
     		return new Dimension( 0, 0 );
     	return displayer.getComponent().getPreferredSize();
-    }
+    }
     
     @Override
     public int getChildLocation( SplitNode child ) {
@@ -131,7 +131,7 @@
     @Override
     public SplitNode getChild( int location ){
     	return null;
-    }
+    }
     
     /**
      * Sets the element of this leaf. This method ensures that <code>dockable</code>
@@ -198,13 +198,13 @@
         return handle == null ? null : handle.getDockable();
     }
     
-    
-    /**
-     * Gets the displayer of this leaf.
-     * @return the displayer
-     */
-    public DockableDisplayer getDisplayer(){
-        return handle == null ? null : handle.getDisplayer();
+    
+    /**
+     * Gets the displayer of this leaf.
+     * @return the displayer
+     */
+    public DockableDisplayer getDisplayer(){
+        return handle == null ? null : handle.getDisplayer();
     }
     
     /**
@@ -213,7 +213,7 @@
      */
     public StationChildHandle getDockableHandle(){
 		return handle;
-	}
+	}
     
     @Override
     public boolean isVisible(){
@@ -284,25 +284,11 @@
     		}
     	}
     }
-<<<<<<< HEAD
-    
-    @Override
-    public void setBounds( double x, double y, double width, double height, double factorW, double factorH, boolean updateComponentBounds ){
-        super.setBounds( x, y, width, height, factorW, factorH, updateComponentBounds );
-        DockableDisplayer displayer = getDisplayer();
-        
-        StationChildHandle fullscreen = getAccess().getFullScreenDockable();
-        
-        if( updateComponentBounds && displayer != null && (fullscreen == null || displayer != fullscreen.getDisplayer() ))
-            displayer.getComponent().setBounds( getBounds() );
-    }
-        
-=======
-    
-    @Override
-    public void updateBounds( double x, double y, double width, double height, double factorW, double factorH, boolean components ) {
+    
+    @Override
+    public void updateBounds( double x, double y, double width, double height, double factorW, double factorH, boolean components ) {
         super.updateBounds( x, y, width, height, factorW, factorH, components );
-        if( components ){
+        if( components ){
         	resetDisplayerBounds();
         }
     }
@@ -318,7 +304,7 @@
      */
     public void resetDisplayerBounds(){
     	DockableDisplayer displayer = getDisplayer();
-    	StationChildHandle fullscreen = getAccess().getFullScreenDockable();
+    	StationChildHandle fullscreen = getAccess().getFullScreenDockable();
         if( displayer != null && (fullscreen == null || displayer != fullscreen.getDisplayer() )){
         	Rectangle bounds = getBounds();
         	bounds = getAccess().getSpanStrategy().modifyBounds( bounds, this );
@@ -327,99 +313,98 @@
         	if( component instanceof JComponent ){
         		((JComponent)component).revalidate();
         	}
-        }
-    }
-    
->>>>>>> e182e7a9
-    @Override
+        }
+    }
+    
+    @Override
     public PutInfo getPut( int x, int y, double factorW, double factorH, Dockable drop ) {
-    	DockableDisplayer displayer = getDisplayer();
+    	DockableDisplayer displayer = getDisplayer();
         if( displayer == null )
             return null;
         
-        Rectangle bounds = getBounds();
+        Rectangle bounds = getBounds();
         PutInfo result = null;
         boolean centered = false;
-        
-        if( displayer.getTitle() != null ){
-            if( displayer.getTitleLocation() == DockableDisplayer.Location.TOP ){
-                int height = displayer.getTitle().getComponent().getHeight();
-                bounds.y += height;
-                bounds.height -= height;
-                
+        
+        if( displayer.getTitle() != null ){
+            if( displayer.getTitleLocation() == DockableDisplayer.Location.TOP ){
+                int height = displayer.getTitle().getComponent().getHeight();
+                bounds.y += height;
+                bounds.height -= height;
+                
                 if( y <= bounds.y ){
-                	centered = true;
-                    result = getAccess().validatePutInfo( new PutInfo( this, PutInfo.Put.TITLE, drop, true ));
-                }
-            }
-            
-            else if( displayer.getTitleLocation() == DockableDisplayer.Location.BOTTOM ){
-                int height = displayer.getTitle().getComponent().getHeight();
-                bounds.height -= height;
-                
+                	centered = true;
+                    result = getAccess().validatePutInfo( new PutInfo( this, PutInfo.Put.TITLE, drop, true ));
+                }
+            }
+            
+            else if( displayer.getTitleLocation() == DockableDisplayer.Location.BOTTOM ){
+                int height = displayer.getTitle().getComponent().getHeight();
+                bounds.height -= height;
+                
                 if( y >= bounds.y+bounds.height ){
-                	centered = true;
-                    result = getAccess().validatePutInfo( new PutInfo( this, PutInfo.Put.TITLE, drop, true ));
-                }
-            }
-            
-            else if( displayer.getTitleLocation() == DockableDisplayer.Location.LEFT ){
-                int width = displayer.getTitle().getComponent().getWidth();
-                bounds.x += width;
-                bounds.width -= width;
-                
+                	centered = true;
+                    result = getAccess().validatePutInfo( new PutInfo( this, PutInfo.Put.TITLE, drop, true ));
+                }
+            }
+            
+            else if( displayer.getTitleLocation() == DockableDisplayer.Location.LEFT ){
+                int width = displayer.getTitle().getComponent().getWidth();
+                bounds.x += width;
+                bounds.width -= width;
+                
                 if( x <= bounds.x ){
-                	centered = true;
-                    result = getAccess().validatePutInfo( new PutInfo( this, PutInfo.Put.TITLE, drop, true ));
-                }
-            }
-            
-            else if( displayer.getTitleLocation() == DockableDisplayer.Location.RIGHT ){
-                int width = displayer.getTitle().getComponent().getWidth();
-                bounds.width -= width;
-                
+                	centered = true;
+                    result = getAccess().validatePutInfo( new PutInfo( this, PutInfo.Put.TITLE, drop, true ));
+                }
+            }
+            
+            else if( displayer.getTitleLocation() == DockableDisplayer.Location.RIGHT ){
+                int width = displayer.getTitle().getComponent().getWidth();
+                bounds.width -= width;
+                
                 if( x >= bounds.x + bounds.width ){
-                	centered = true;
-                    result = getAccess().validatePutInfo( new PutInfo( this, PutInfo.Put.TITLE, drop, true ));
-                }
-            }
-        }
+                	centered = true;
+                    result = getAccess().validatePutInfo( new PutInfo( this, PutInfo.Put.TITLE, drop, true ));
+                }
+            }
+        }
+        
+        if( result != null )
+            return result;
+        
+        float sideSnapSize = getAccess().getOwner().getSideSnapSize();
+        
+        if( x > bounds.x + sideSnapSize*bounds.width && 
+            x < bounds.x + bounds.width - sideSnapSize*bounds.width &&
+            y > bounds.y + sideSnapSize*bounds.height &&
+            y < bounds.y + bounds.height - sideSnapSize*bounds.height ){
+        	
+        	centered = true;
+            
+            result = getAccess().validatePutInfo( new PutInfo( this, PutInfo.Put.CENTER, drop, true ));
+        }
         
         if( result != null )
             return result;
-        
-        float sideSnapSize = getAccess().getOwner().getSideSnapSize();
-        
-        if( x > bounds.x + sideSnapSize*bounds.width && 
-            x < bounds.x + bounds.width - sideSnapSize*bounds.width &&
-            y > bounds.y + sideSnapSize*bounds.height &&
-            y < bounds.y + bounds.height - sideSnapSize*bounds.height ){
-        	
-        	centered = true;
-            
-            result = getAccess().validatePutInfo( new PutInfo( this, PutInfo.Put.CENTER, drop, true ));
+        
+        if( above( bounds.x, bounds.y, bounds.x + bounds.width, bounds.y + bounds.height, x, y )){
+            if( above( bounds.x, bounds.y + bounds.height, bounds.x + bounds.width, bounds.y, x, y ))
+                result = getAccess().validatePutInfo( new PutInfo( this, PutInfo.Put.TOP, drop, centered ));
+            else
+                result = getAccess().validatePutInfo(  new PutInfo( this, PutInfo.Put.RIGHT, drop, centered ));
+        }
+        else{
+            if( above( bounds.x, bounds.y + bounds.height, bounds.x + bounds.width, bounds.y, x, y ))
+                result = getAccess().validatePutInfo(  new PutInfo( this, PutInfo.Put.LEFT, drop, centered ));
+            else
+                result = getAccess().validatePutInfo(  new PutInfo( this, PutInfo.Put.BOTTOM, drop, centered ));
         }
         
         if( result != null )
             return result;
         
-        if( above( bounds.x, bounds.y, bounds.x + bounds.width, bounds.y + bounds.height, x, y )){
-            if( above( bounds.x, bounds.y + bounds.height, bounds.x + bounds.width, bounds.y, x, y ))
-                result = getAccess().validatePutInfo( new PutInfo( this, PutInfo.Put.TOP, drop, centered ));
-            else
-                result = getAccess().validatePutInfo(  new PutInfo( this, PutInfo.Put.RIGHT, drop, centered ));
-        }
-        else{
-            if( above( bounds.x, bounds.y + bounds.height, bounds.x + bounds.width, bounds.y, x, y ))
-                result = getAccess().validatePutInfo(  new PutInfo( this, PutInfo.Put.LEFT, drop, centered ));
-            else
-                result = getAccess().validatePutInfo(  new PutInfo( this, PutInfo.Put.BOTTOM, drop, centered ));
-        }
-        
-        if( result != null )
-            return result;
-        
-        return getAccess().validatePutInfo( new PutInfo( this, PutInfo.Put.CENTER, drop, centered ));
+        return getAccess().validatePutInfo( new PutInfo( this, PutInfo.Put.CENTER, drop, centered ));
     }
     
     @Override
@@ -535,7 +520,7 @@
             // try using the theoretical boundaries of the element
             return getAccess().drop( dockable, property.toLocation( this ), this );
         }
-    }
+    }
 
     @Override
     public <N> N submit( SplitTreeFactory<N> factory ){
@@ -552,8 +537,8 @@
     	
         return factory.leaf( getDockable(), getId(), getPlaceholders(), map );
     }
-        
-    @Override
+        
+    @Override
     public Leaf getLeaf( Dockable dockable ) {
     	Dockable mine = getDockable();
     	
@@ -562,17 +547,17 @@
     	}
     	else{
     		return null;
-    	}
-    }
-    
-    @Override
-    public Node getDividerNode( int x, int y ){
-        return null;
-    }
-    
-    @Override
-    public void visit( SplitNodeVisitor visitor ) {
-        visitor.handleLeaf( this );
+    	}
+    }
+    
+    @Override
+    public Node getDividerNode( int x, int y ){
+        return null;
+    }
+    
+    @Override
+    public void visit( SplitNodeVisitor visitor ) {
+        visitor.handleLeaf( this );
     }
     
     @Override
@@ -597,5 +582,5 @@
         out.append( "id=" );
         out.append( getId() );
         out.append( " ]" );
-    }
+    }
 }