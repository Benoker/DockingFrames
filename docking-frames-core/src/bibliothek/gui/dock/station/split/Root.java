--- conflicted
+++ resolved
@@ -24,8 +24,8 @@
  * CH - Switzerland
  */
 
-package bibliothek.gui.dock.station.split;
-
+package bibliothek.gui.dock.station.split;
+
 import java.awt.Component;
 import java.awt.Dimension;
 import java.awt.Insets;
@@ -36,29 +36,29 @@
 
 import bibliothek.gui.Dockable;
 import bibliothek.gui.dock.SplitDockStation;
-
-/**
- * The root of the tree that represents the internal structure of a 
- * {@link SplitDockStation}.
- * @author Benjamin Sigg
- */
-public class Root extends SpanSplitNode{
-	/** the single child of this root */
-    private SplitNode child;
+
+/**
+ * The root of the tree that represents the internal structure of a 
+ * {@link SplitDockStation}.
+ * @author Benjamin Sigg
+ */
+public class Root extends SpanSplitNode{
+	/** the single child of this root */
+    private SplitNode child;
     
     /** tells whether the subtree has changed since the last reset */
     private boolean treeChanged = true;
     
     /** The result of {@link #getBaseBounds()} */
     private Rectangle baseBounds = null;
-    
-    /**
-     * Creates a new root.
-     * @param access the access to internal methods of the
-     * {@link SplitDockStation}, must not be <code>null</code>
-     */
-    public Root( SplitDockAccess access ){
-        this( access, -1 );
+    
+    /**
+     * Creates a new root.
+     * @param access the access to internal methods of the
+     * {@link SplitDockStation}, must not be <code>null</code>
+     */
+    public Root( SplitDockAccess access ){
+        this( access, -1 );
     }
     
     /**
@@ -84,22 +84,22 @@
      */
     public boolean hasTreeChanged(){
     	return treeChanged;
-    }
-    
-    /**
+    }
+    
+    /**
      * Sets the child of this root. Every root has only one child.<br>
      * Note that setting the child to <code>null</code> does not delete
      * the child from the system, only a call to {@link SplitNode#delete(boolean)}
-     * does that.
-     * @param child the child of the root, can be <code>null</code>
-     */
+     * does that.
+     * @param child the child of the root, can be <code>null</code>
+     */
     public void setChild( SplitNode child ){
     	if( this.child != child ){
 	        if( this.child != null )
-	            this.child.setParent( null );
-	        this.child = child;
+	            this.child.setParent( null );
+	        this.child = child;
 	        if( child != null ){
-	            child.delete( false );
+	            child.delete( false );
 	            child.setParent( this );
 	        }
 	        
@@ -112,16 +112,16 @@
 	        getAccess().getOwner().repaint();
 	        
 	        getAccess().repositioned( this );
-    	}
-    }
-    
-    /**
-     * Gets the child of this root.
-     * @return the child or <code>null</code>
-     * @see #setChild(SplitNode)
-     */
-    public SplitNode getChild() {
-        return child;
+    	}
+    }
+    
+    /**
+     * Gets the child of this root.
+     * @return the child or <code>null</code>
+     * @see #setChild(SplitNode)
+     */
+    public SplitNode getChild() {
+        return child;
     }
     
     @Override
@@ -151,24 +151,24 @@
 	    	return getChild();
 	    }
 	    return null;
-    }
-    
-    @Override
-    public Root getRoot() {
-        return this;
+    }
+    
+    @Override
+    public Root getRoot() {
+        return this;
     }
     
     @Override
     public boolean isOfUse(){
     	return true;
-    }
-    
-    @Override
-    public Dimension getMinimumSize() {
+    }
+    
+    @Override
+    public Dimension getMinimumSize() {
     	Dimension result = child == null ? null : child.getMinimumSize();
-    	if( result == null )
-    		return new Dimension( 0, 0 );
-    	return result;
+    	if( result == null )
+    		return new Dimension( 0, 0 );
+    	return result;
     }
     
     @Override
@@ -177,25 +177,25 @@
     	if( result == null )
     		return new Dimension( 0, 0 );
     	return result;
-    }
-        
-    /**
-     * Gets the factor which has to be multiplied with relative x coordinates
-     * and widths to get their size in pixel.
-     * @return the horizontal stretch factor
-     */
+    }
+        
+    /**
+     * Gets the factor which has to be multiplied with relative x coordinates
+     * and widths to get their size in pixel.
+     * @return the horizontal stretch factor
+     */
     public double getWidthFactor(){
-    	return getBaseBounds().getWidth();
-    }
-    
-    /**
-     * Gets the factor which has to be multiplied with a relative y coordinate
-     * or height to get their size in pixel.
-     * @return the vertical stretch factor
-     */
+    	return getBaseBounds().getWidth();
+    }
+    
+    /**
+     * Gets the factor which has to be multiplied with a relative y coordinate
+     * or height to get their size in pixel.
+     * @return the vertical stretch factor
+     */
     public double getHeightFactor(){
-    	return getBaseBounds().getHeight();
-    }
+    	return getBaseBounds().getHeight();
+    }
     
     /**
      * Sets the result of {@link #getBaseBounds()}, a value of <code>null</code> allows
@@ -234,20 +234,20 @@
         
         return new Rectangle( x, y, width, height );
     }
-    
-    /**
-     * Gets the preferred operation when dragging the {@link Dockable}
-     * <code>drop</code> to the location <code>x/y</code>.
-     * @param x the x-coordinate of the mouse
-     * @param y the y-coordinate of the mouse
-     * @param drop the Dockable which will be dropped
-     * @return where to trop the Dockable or <code>null</code>
-     */
-    public PutInfo getPut( int x, int y, Dockable drop ){
-        double factorW = getWidthFactor();
-        double factorH = getHeightFactor();
-        
-        return getPut( x, y, factorW, factorH, drop );           
+    
+    /**
+     * Gets the preferred operation when dragging the {@link Dockable}
+     * <code>drop</code> to the location <code>x/y</code>.
+     * @param x the x-coordinate of the mouse
+     * @param y the y-coordinate of the mouse
+     * @param drop the Dockable which will be dropped
+     * @return where to trop the Dockable or <code>null</code>
+     */
+    public PutInfo getPut( int x, int y, Dockable drop ){
+        double factorW = getWidthFactor();
+        double factorH = getHeightFactor();
+        
+        return getPut( x, y, factorW, factorH, drop );           
     }
     
     /**
@@ -311,10 +311,10 @@
     public SplitNode getVisible(){
 	    return this;
     }
-    
-    @Override
-    public void updateBounds( double x, double y, double width, double height, double factorW, double factorH, boolean components ) {
-        super.updateBounds( x, y, width, height, factorW, factorH, components );
+    
+    @Override
+    public void updateBounds( double x, double y, double width, double height, double factorW, double factorH, boolean components ) {
+        super.updateBounds( x, y, width, height, factorW, factorH, components );
         if( child != null ){
         	Rectangle bounds = new Rectangle( (int)(x * factorW), (int)(y * factorH), (int)(width * factorW), (int)(height * factorH));
         	Rectangle refitted = getAccess().getSpanStrategy().modifyBounds( bounds, this );
@@ -325,12 +325,11 @@
 	        	width = refitted.width / factorW;
 	        	height = refitted.height / factorH;
         	}
-        	
+        	
             child.updateBounds( x, y, width, height, factorW, factorH, components );
         }
-        treeChanged = false;
-    }
-<<<<<<< HEAD
+        treeChanged = false;
+    }
 
     @Override
     public void setBounds( double x, double y, double width, double height, double factorW, double factorH, boolean updateComponentBounds ){
@@ -338,23 +337,20 @@
     	treeChanged = false;
     }
     
-=======
-    
     @Override
     public void onSpanResize(){
     	getStation().updateBounds();
     }
 
->>>>>>> e182e7a9
-    @Override
-    public PutInfo getPut( int x, int y, double factorW, double factorH, Dockable drop ) {
-        if( !getBounds().contains( x, y ))
-            return null;
-        
-        if( child != null )
-            return child.getPut( x, y, factorW, factorH, drop );
-        else
-            return null;
+    @Override
+    public PutInfo getPut( int x, int y, double factorW, double factorH, Dockable drop ) {
+        if( !getBounds().contains( x, y ))
+            return null;
+        
+        if( child != null )
+            return child.getPut( x, y, factorW, factorH, drop );
+        else
+            return null;
     }
     
     @Override
@@ -366,26 +362,26 @@
             return child.isInOverrideZone( x, y, factorW, factorH );
         else
             return false;
-    }
-    
-    @Override
-    public Leaf getLeaf( Dockable dockable ) {
-        return child == null ? null : child.getLeaf( dockable );
-    }
-    
-    @Override
-    public Node getDividerNode( int x, int y ) {
-        if( child == null )
-            return null;
-        else
-            return child.getDividerNode( x, y );
-    }
-
-    @Override
-    public void visit( SplitNodeVisitor visitor ) {
-        visitor.handleRoot( this );
-        if( child != null )
-            child.visit( visitor );
+    }
+    
+    @Override
+    public Leaf getLeaf( Dockable dockable ) {
+        return child == null ? null : child.getLeaf( dockable );
+    }
+    
+    @Override
+    public Node getDividerNode( int x, int y ) {
+        if( child == null )
+            return null;
+        else
+            return child.getDividerNode( x, y );
+    }
+
+    @Override
+    public void visit( SplitNodeVisitor visitor ) {
+        visitor.handleRoot( this );
+        if( child != null )
+            child.visit( visitor );
     }
     
     @Override
@@ -400,5 +396,5 @@
             child.toString( tabs+1, out );
         else
             out.append( "<null>" );
-    }
+    }
 }