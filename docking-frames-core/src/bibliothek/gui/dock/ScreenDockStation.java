--- conflicted
+++ resolved
@@ -3,15 +3,7 @@
  * Library built on Java/Swing, allows the user to "drag and drop"
  * panels containing any Swing-Component the developer likes to add.
  * 
- * Copy
-import bibliothek.gui.dock.accept.CombinatoryAcceptance.Combination;
-
-import bibliothek.gui.dock.station.screen.level.ScreenWindowLayer;
-
-import bibliothek.gui.dock.station.screen.level.ScreenLayer;
-
-import bibliothek.gui.dock.station.level.DockStationDropLayer;
-right (C) 2007 Benjamin Sigg
+ * Copyright (C) 2007 Benjamin Sigg
  * 
  * This library is free software; you can redistribute it and/or
  * modify it under the terms of the GNU Lesser General Public
@@ -32,8 +24,8 @@
  * CH - Switzerland
  */
 
-package bibliothek.gui.dock;
-
+package bibliothek.gui.dock;
+
 import java.awt.Component;
 import java.awt.Dimension;
 import java.awt.Insets;
@@ -86,26 +78,20 @@
 import bibliothek.gui.dock.station.screen.ScreenDockWindowHandle;
 import bibliothek.gui.dock.station.screen.ScreenDockWindowListener;
 import bibliothek.gui.dock.station.screen.ScreenFullscreenAction;
-<<<<<<< HEAD
+import bibliothek.gui.dock.station.screen.layer.ScreenLayer;
+import bibliothek.gui.dock.station.screen.layer.ScreenWindowLayer;
 import bibliothek.gui.dock.station.screen.magnet.AttractorStrategy;
 import bibliothek.gui.dock.station.screen.magnet.DefaultMagnetStrategy;
 import bibliothek.gui.dock.station.screen.magnet.MagnetController;
 import bibliothek.gui.dock.station.screen.magnet.MagnetStrategy;
 import bibliothek.gui.dock.station.screen.magnet.MultiAttractorStrategy;
-=======
-import bibliothek.gui.dock.station.screen.layer.ScreenLayer;
-import bibliothek.gui.dock.station.screen.layer.ScreenWindowLayer;
->>>>>>> 1d1bcfb8
 import bibliothek.gui.dock.station.support.CombinerSource;
 import bibliothek.gui.dock.station.support.CombinerSourceWrapper;
 import bibliothek.gui.dock.station.support.CombinerTarget;
 import bibliothek.gui.dock.station.support.ConvertedPlaceholderListItem;
 import bibliothek.gui.dock.station.support.DockablePlaceholderList;
 import bibliothek.gui.dock.station.support.DockableShowingManager;
-<<<<<<< HEAD
-=======
 import bibliothek.gui.dock.station.support.Enforcement;
->>>>>>> 1d1bcfb8
 import bibliothek.gui.dock.station.support.PlaceholderList.Filter;
 import bibliothek.gui.dock.station.support.PlaceholderList.Level;
 import bibliothek.gui.dock.station.support.PlaceholderListItemAdapter;
@@ -137,17 +123,17 @@
 import bibliothek.util.Todo.Compatibility;
 import bibliothek.util.Todo.Priority;
 import bibliothek.util.Todo.Version;
-
-/**
- * A {@link DockStation} which is the whole screen. Every child of this
- * station is a window. These windows can be moved and resized by the user.<br>
- * This station tries to register a {@link DockTitleVersion} with 
- * the key {@link #TITLE_ID}.
- * 
- * @author Benjamin Sigg
- */
-public class ScreenDockStation extends AbstractDockStation {
-    /** The key for the {@link DockTitleVersion} of this station */
+
+/**
+ * A {@link DockStation} which is the whole screen. Every child of this
+ * station is a window. These windows can be moved and resized by the user.<br>
+ * This station tries to register a {@link DockTitleVersion} with 
+ * the key {@link #TITLE_ID}.
+ * 
+ * @author Benjamin Sigg
+ */
+public class ScreenDockStation extends AbstractDockStation {
+    /** The key for the {@link DockTitleVersion} of this station */
     public static final String TITLE_ID = "screen dock";
     
     /** This id is forwarded to {@link Extension}s which load additional {@link DisplayerFactory}s */
@@ -210,45 +196,45 @@
     				return strategy;
     			}
     		}, true );
-    
-    /** The visibility state of the windows */
-    private boolean showing = false;
-    
+    
+    /** The visibility state of the windows */
+    private boolean showing = false;
+    
     /** A list of all windows that are used by this station */
-    private DockablePlaceholderList<ScreenDockWindowHandle> dockables = new DockablePlaceholderList<ScreenDockWindowHandle>();
+    private DockablePlaceholderList<ScreenDockWindowHandle> dockables = new DockablePlaceholderList<ScreenDockWindowHandle>();
     
     /** All listeners that were added to this station */
     private List<ScreenDockStationListener> screenDockStationListeners = new ArrayList<ScreenDockStationListener>();
-    
-    /** The version of titles that are used */
-    private DockTitleVersion version;
-    
-    /** Combiner to merge some {@link Dockable Dockables} */
-    private StationCombinerValue combiner;
-    
-    /** Information about the current movement of a {@link Dockable} */
-    private DropInfo dropInfo;
-    
-    /** The {@link Window} that is used as parent for the windows */
-    private WindowProvider owner;
-    
-    /** The paint used to draw information on this station */
-    private DefaultStationPaintValue stationPaint;
-    
-    /** A factory to create new {@link DockableDisplayer}*/
+    
+    /** The version of titles that are used */
+    private DockTitleVersion version;
+    
+    /** Combiner to merge some {@link Dockable Dockables} */
+    private StationCombinerValue combiner;
+    
+    /** Information about the current movement of a {@link Dockable} */
+    private DropInfo dropInfo;
+    
+    /** The {@link Window} that is used as parent for the windows */
+    private WindowProvider owner;
+    
+    /** The paint used to draw information on this station */
+    private DefaultStationPaintValue stationPaint;
+    
+    /** A factory to create new {@link DockableDisplayer}*/
     private DefaultDisplayerFactoryValue displayerFactory;
     
     /** The set of {@link DockableDisplayer} used on this station */
-    private DisplayerCollection displayers;
-    
-    /** The window which has currently the focus */
-    private ScreenDockWindow frontWindow;
-    
-    /** A manager for the visibility of the children */
+    private DisplayerCollection displayers;
+    
+    /** The window which has currently the focus */
+    private ScreenDockWindow frontWindow;
+    
+    /** A manager for the visibility of the children */
     private DockableShowingManager visibility;
     
     /** An action to enable or disable fullscreen mode of some window */
-    private ListeningDockAction fullscreenAction;
+    private ListeningDockAction fullscreenAction;
 
     /** tells how much two windows must overlap in order for them to be merged */
     private double dropOverRatio = 0.75;
@@ -365,12 +351,12 @@
 	
 	/** all the {@link FullscreenActionSource}s that are currently used */
 	private List<FullscreenActionSource> filterSources = new LinkedList<FullscreenActionSource>();
-	
-    /**
-     * Constructs a new <code>ScreenDockStation</code>.
-     * @param owner the window which will be used as parent for the 
-     * windows of this station, must not be <code>null</code>
-     */
+	
+    /**
+     * Constructs a new <code>ScreenDockStation</code>.
+     * @param owner the window which will be used as parent for the 
+     * windows of this station, must not be <code>null</code>
+     */
     public ScreenDockStation( Window owner ){
         if( owner == null )
             throw new IllegalArgumentException( "Owner must not be null" );
@@ -383,15 +369,15 @@
      * @param owner the window which will be used as parent for
      * the windows of this station, must not be <code>null</code>
      */
-    public ScreenDockStation( WindowProvider owner ){
-    	if( owner == null )
+    public ScreenDockStation( WindowProvider owner ){
+    	if( owner == null )
             throw new IllegalArgumentException( "Owner must not be null" );
     	
     	init( owner );
     }
     
-    private void init( WindowProvider owner ){
-        visibility = new DockableShowingManager( listeners );
+    private void init( WindowProvider owner ){
+        visibility = new DockableShowingManager( listeners );
         this.owner = owner;
         
         displayerFactory = new DefaultDisplayerFactoryValue( ThemeManager.DISPLAYER_FACTORY + ".screen", this );
@@ -412,8 +398,8 @@
         	public void windowChanged (WindowProvider provider, Window window ){
         		updateWindows();
         	}
-        });
-    }
+        });
+    }
     
     /**
      * Creates an {@link DockAction action} which is added to all children
@@ -520,16 +506,16 @@
     		}
     	};
     }
-    
-    /**
-     * Gets the {@link DisplayerFactory} that is used by this station
-     * to create an underground for its children.
-     * @return the factory
-     * @see DefaultDisplayerFactoryValue#setDelegate(DisplayerFactory)
-     */
-    public DefaultDisplayerFactoryValue getDisplayerFactory() {
-        return displayerFactory;
-    }
+    
+    /**
+     * Gets the {@link DisplayerFactory} that is used by this station
+     * to create an underground for its children.
+     * @return the factory
+     * @see DefaultDisplayerFactoryValue#setDelegate(DisplayerFactory)
+     */
+    public DefaultDisplayerFactoryValue getDisplayerFactory() {
+        return displayerFactory;
+    }
     
     /**
      * Gets the current set of {@link DockableDisplayer displayers} used
@@ -539,34 +525,34 @@
     public DisplayerCollection getDisplayers() {
         return displayers;
     }
-    
-    /**
-     * Gets the {@link Combiner} that is used to merge two {@link Dockable Dockables}
-     * on this station.
-     * @return the combiner
-     * @see StationCombinerValue#setDelegate(Combiner)
-     */
-    public StationCombinerValue getCombiner() {
-        return combiner;
-    }
-    
-    /**
-     * Gets the {@link StationPaint} for this station. The paint is needed to
-     * paint information on this station, when a {@link Dockable} is dragged
-     * or moved.
-     * @return the paint
-     * @see DefaultStationPaintValue#setDelegate(StationPaint)
-     */
-    public DefaultStationPaintValue getPaint() {
-        return stationPaint;
-    }
-    
-    @Override
-    protected void callDockUiUpdateTheme() throws IOException {
-    	DockUI.updateTheme( this, new ScreenDockStationFactory( owner ) );
-    }
-    
-    @Override
+    
+    /**
+     * Gets the {@link Combiner} that is used to merge two {@link Dockable Dockables}
+     * on this station.
+     * @return the combiner
+     * @see StationCombinerValue#setDelegate(Combiner)
+     */
+    public StationCombinerValue getCombiner() {
+        return combiner;
+    }
+    
+    /**
+     * Gets the {@link StationPaint} for this station. The paint is needed to
+     * paint information on this station, when a {@link Dockable} is dragged
+     * or moved.
+     * @return the paint
+     * @see DefaultStationPaintValue#setDelegate(StationPaint)
+     */
+    public DefaultStationPaintValue getPaint() {
+        return stationPaint;
+    }
+    
+    @Override
+    protected void callDockUiUpdateTheme() throws IOException {
+    	DockUI.updateTheme( this, new ScreenDockStationFactory( owner ) );
+    }
+    
+    @Override
     public void setController( DockController controller ) {
     	DockController old = getController();
     	if( old != null ){
@@ -575,17 +561,17 @@
     		}
     		dockables.unbind();
     	}
-    	
-        version = null;
+    	
+        version = null;
         super.setController( controller );
-        displayers.setController( controller );
-        
-        if( controller != null ){
+        displayers.setController( controller );
+        
+        if( controller != null ){
             version = controller.getDockTitleManager().getVersion( TITLE_ID, ControllerTitleFactory.INSTANCE );
             if( expandOnDoubleClick.getValue() ){
             	controller.getDoubleClickController().addListener( doubleClickListener );
             }
-            dockables.bind();
+            dockables.bind();
         }
         
         stationPaint.setController( controller );
@@ -604,35 +590,35 @@
         
         for( ScreenDockWindowHandle window : dockables.dockables() ){
             window.getWindow().setController( controller );
-        }
-    }
-    
-    public int getDockableCount() {
-        return dockables.dockables().size();
-    }
-
-    public Dockable getDockable( int index ) {
-        return dockables.dockables().get( index ).asDockable();
-    }
-    
-    /**
-     * Gets the index of a {@link Dockable} that is shown on this
-     * station. A call to {@link #getDockable(int)} with the result of this
-     * method would return <code>dockable</code>, if <code>dockable</code>
-     * is on this station.
-     * @param dockable the item to search
-     * @return the index of the item or -1 if not found
-     */
+        }
+    }
+    
+    public int getDockableCount() {
+        return dockables.dockables().size();
+    }
+
+    public Dockable getDockable( int index ) {
+        return dockables.dockables().get( index ).asDockable();
+    }
+    
+    /**
+     * Gets the index of a {@link Dockable} that is shown on this
+     * station. A call to {@link #getDockable(int)} with the result of this
+     * method would return <code>dockable</code>, if <code>dockable</code>
+     * is on this station.
+     * @param dockable the item to search
+     * @return the index of the item or -1 if not found
+     */
     public int indexOf( Dockable dockable ){
     	Filter<ScreenDockWindowHandle> handles = dockables.dockables();
     	
-    	for( int i = 0, n = handles.size(); i<n; i++ ){
-            ScreenDockWindowHandle window = handles.get( i );
-            if( window.asDockable() == dockable )
-                return i;
-        }
-        
-        return -1;
+    	for( int i = 0, n = handles.size(); i<n; i++ ){
+            ScreenDockWindowHandle window = handles.get( i );
+            if( window.asDockable() == dockable )
+                return i;
+        }
+        
+        return -1;
     }
     
     public PlaceholderMap getPlaceholders(){
@@ -810,27 +796,27 @@
      */
     public void setPlaceholderStrategy( PlaceholderStrategy strategy ){
     	placeholderStrategy.setValue( strategy );
-    }
-
-    public Dockable getFrontDockable() {
-        if( frontWindow == null )
-            return null;
-        else
-            return frontWindow.getDockable();
-    }
-
+    }
+
+    public Dockable getFrontDockable() {
+        if( frontWindow == null )
+            return null;
+        else
+            return frontWindow.getDockable();
+    }
+
     public void setFrontDockable( Dockable dockable ) {
-        Dockable oldSelected = getFrontDockable();
-        frontWindow = getWindow( dockable );
-
-        if( frontWindow != null ){
-            frontWindow.toFront();
+        Dockable oldSelected = getFrontDockable();
+        frontWindow = getWindow( dockable );
+
+        if( frontWindow != null ){
+            frontWindow.toFront();
         }
         
         Dockable newSelected = getFrontDockable();
         if( oldSelected != newSelected )
-            listeners.fireDockableSelected( oldSelected, newSelected );
-    }
+            listeners.fireDockableSelected( oldSelected, newSelected );
+    }
 
     public DockStationDropLayer[] getLayers() {
     	DockStationDropLayer[] result = new DockStationDropLayer[ getDockableCount()+1 ];
@@ -840,22 +826,22 @@
     	}
     	return result;
     }
-    
-    public StationDropOperation prepareDrop( int x, int y, int titleX, int titleY, Dockable dockable ) {
-        return prepare( x, y, titleX, titleY, dockable, dockable.getDockParent() != this );
-    }
-    
+    
+    public StationDropOperation prepareDrop( int x, int y, int titleX, int titleY, Dockable dockable ) {
+        return prepare( x, y, titleX, titleY, dockable, dockable.getDockParent() != this );
+    }
+    
     public StationDropOperation prepare( int x, int y, int titleX, int titleY, Dockable dockable, boolean drop ) {
-    	DropInfo dropInfo = new DropInfo();
-        
-        ScreenDockWindow oldCombine = dropInfo.combine;
+    	DropInfo dropInfo = new DropInfo();
+        
+        ScreenDockWindow oldCombine = dropInfo.combine;
         
         dropInfo.x = x;
-        dropInfo.y = y;
-        dropInfo.titleX = titleX;
-        dropInfo.titleY = titleY;
+        dropInfo.y = y;
+        dropInfo.titleX = titleX;
+        dropInfo.titleY = titleY;
         dropInfo.dockable = dockable;
-        dropInfo.move = !drop;
+        dropInfo.move = !drop;
         
         Enforcement force = Enforcement.HARD;
         dropInfo.combine = searchCombineDockable( x, y, dockable, true );
@@ -863,9 +849,9 @@
         	force = Enforcement.EXPECTED;
         	dropInfo.combine = searchCombineDockable( x, y, dockable, false );
         }
-        
-        if( dropInfo.combine != null && dropInfo.combine.getDockable() == dockable )
-            dropInfo.combine = null;
+        
+        if( dropInfo.combine != null && dropInfo.combine.getDockable() == dockable )
+            dropInfo.combine = null;
         
         if( dropInfo.combine != null ){
         	dropInfo.combiner = combiner.prepare( dropInfo, force );
@@ -873,20 +859,20 @@
         		dropInfo.combine = null;
         	}
         }
-        
+        
         if( oldCombine != null ){
         	oldCombine.setPaintCombining( null );
-        }
-
-        if( dropInfo.combine != null ){
+        }
+
+        if( dropInfo.combine != null ){
         	dropInfo.combine.setPaintCombining( dropInfo.combiner );
-        }
+        }
 
         if( !checkDropInfo( dropInfo ) ){
         	dropInfo = null;
-        }
-        return dropInfo;
-    }
+        }
+        return dropInfo;
+    }
 
     /**
      * Ensures that the desired location where to insert the next child is valid.
@@ -913,19 +899,19 @@
     }
 
     
-    
-    /**
-     * Searches a window on the coordinates x/y which can be used to create
-     * a combination with <code>drop</code>.
-     * @param x the x-coordinate on the screen
-     * @param y die y-coordinate on the screen
+    
+    /**
+     * Searches a window on the coordinates x/y which can be used to create
+     * a combination with <code>drop</code>.
+     * @param x the x-coordinate on the screen
+     * @param y die y-coordinate on the screen
      * @param drop the {@link Dockable} which might be combined with a window
      * @param combineArea whether the point <code>x/y</code> must be over the
      * {@link ScreenDockWindow#inCombineArea(int, int) combine area} or just
-     * over the window.
-     * @return the window which might become the parent of <code>drop</code>.
-     */
-    protected ScreenDockWindow searchCombineDockable( int x, int y, Dockable drop, boolean combineArea ){
+     * over the window.
+     * @return the window which might become the parent of <code>drop</code>.
+     */
+    protected ScreenDockWindow searchCombineDockable( int x, int y, Dockable drop, boolean combineArea ){
         for( ScreenDockWindowHandle handle : dockables.dockables() ){
         	ScreenDockWindow window = handle.getWindow();
         	
@@ -938,17 +924,17 @@
         	}
         	
             if( candidate ){
-                Dockable child = window.getDockable();
-                
-                if( DockUtilities.acceptable( this, child, drop ) ){
-                	return window;
-                }
-            }
-        }
-        
-        return null;
-    }
-    
+                Dockable child = window.getDockable();
+                
+                if( DockUtilities.acceptable( this, child, drop ) ){
+                	return window;
+                }
+            }
+        }
+        
+        return null;
+    }
+    
     public void drop( Dockable dockable ) {
         Window owner = getOwner();
         
@@ -959,12 +945,12 @@
             x += owner.getX();
             y += owner.getY();
         }
-        
-        Dimension preferred = dockable.getComponent().getPreferredSize();
-        Rectangle rect = new Rectangle( x, y, Math.max( preferred.width, 100 ), Math.max( preferred.height, 100 ));
-        addDockable( dockable, rect );
-    }
-
+        
+        Dimension preferred = dockable.getComponent().getPreferredSize();
+        Rectangle rect = new Rectangle( x, y, Math.max( preferred.width, 100 ), Math.max( preferred.height, 100 ));
+        addDockable( dockable, rect );
+    }
+
     public DockableProperty getDockableProperty( Dockable dockable, Dockable target ) {
     	return getLocation( dockable, target );
     }
@@ -1000,31 +986,31 @@
     			dockables.dockables().addPlaceholder( index, placeholder );
     		}
     	}
-        
-        return new ScreenDockProperty( bounds.x, bounds.y, bounds.width, bounds.height, placeholder, fullscreen );
-    }
-    
-    /**
-     * Searches the {@link ScreenDockWindow} which displays the <code>dockable</code>.
-     * @param dockable the {@link Dockable} to search
-     * @return the window or <code>null</code>
-     */
-    public ScreenDockWindow getWindow( Dockable dockable ){
-        int index = indexOf( dockable );
-        if( index < 0 )
-            return null;
-        
-        return getWindow( index );
-    }
-    
-    /**
-     * Gets the <code>index</code>'th window of this station. The number
-     * of windows is identical to the {@link #getDockableCount() number of Dockables}.
-     * @param index the index of the window
-     * @return the window which shows the index'th Dockable.
-     */
-    public ScreenDockWindow getWindow( int index ){
-        return getWindowHandle( index ).getWindow();
+        
+        return new ScreenDockProperty( bounds.x, bounds.y, bounds.width, bounds.height, placeholder, fullscreen );
+    }
+    
+    /**
+     * Searches the {@link ScreenDockWindow} which displays the <code>dockable</code>.
+     * @param dockable the {@link Dockable} to search
+     * @return the window or <code>null</code>
+     */
+    public ScreenDockWindow getWindow( Dockable dockable ){
+        int index = indexOf( dockable );
+        if( index < 0 )
+            return null;
+        
+        return getWindow( index );
+    }
+    
+    /**
+     * Gets the <code>index</code>'th window of this station. The number
+     * of windows is identical to the {@link #getDockableCount() number of Dockables}.
+     * @param index the index of the window
+     * @return the window which shows the index'th Dockable.
+     */
+    public ScreenDockWindow getWindow( int index ){
+        return getWindowHandle( index ).getWindow();
     }
     
     /**
@@ -1034,7 +1020,7 @@
      */
     private ScreenDockWindowHandle getWindowHandle( int index ){
     	return dockables.dockables().get( index );
-    }
+    }
 
     /**
      * Gets a list of all children of this station that are currently in fullscreen mode.
@@ -1142,40 +1128,40 @@
             
             window.setWindowBounds( new Rectangle( bounds.getX(), bounds.getY(), bounds.getWidth(), bounds.getHeight() ), false );
         }
-    }
-
-    public boolean canDrag( Dockable dockable ) {
-        return true;
-    }
-
+    }
+
+    public boolean canDrag( Dockable dockable ) {
+        return true;
+    }
+
     public void drag( Dockable dockable ) {
         if( dockable.getDockParent() != this )
             throw new IllegalArgumentException( "The dockable can't be dragged, it is not child of this station" );
-        
-        removeDockable( dockable );
-    }
-
-    /**
-     * Adds a {@link Dockable} on a newly created {@link ScreenDockWindow} to
-     * the station. If the station {@link #isShowing() is visible}, the window
-     * will be made visible too.
-     * @param dockable the {@link Dockable} to show
-     * @param bounds the bounds that the window will have
-     */
-    public void addDockable( Dockable dockable, Rectangle bounds ){
-        addDockable( dockable, bounds, true );
-    }
-
-    /**
-     * Adds a {@link Dockable} on a newly created {@link ScreenDockWindow} to
-     * the station. If the station {@link #isShowing() is visible}, the window
-     * will be made visible too.
-     * @param dockable the {@link Dockable} to show
-     * @param bounds the bounds that the window will have
-     * @param boundsIncludeWindow if <code>true</code>, the bounds describe the size
-     * of the resulting window. Otherwise the size of the window will be a bit larger
-     * such that the title can be shown in the new space
-     */
+        
+        removeDockable( dockable );
+    }
+
+    /**
+     * Adds a {@link Dockable} on a newly created {@link ScreenDockWindow} to
+     * the station. If the station {@link #isShowing() is visible}, the window
+     * will be made visible too.
+     * @param dockable the {@link Dockable} to show
+     * @param bounds the bounds that the window will have
+     */
+    public void addDockable( Dockable dockable, Rectangle bounds ){
+        addDockable( dockable, bounds, true );
+    }
+
+    /**
+     * Adds a {@link Dockable} on a newly created {@link ScreenDockWindow} to
+     * the station. If the station {@link #isShowing() is visible}, the window
+     * will be made visible too.
+     * @param dockable the {@link Dockable} to show
+     * @param bounds the bounds that the window will have
+     * @param boundsIncludeWindow if <code>true</code>, the bounds describe the size
+     * of the resulting window. Otherwise the size of the window will be a bit larger
+     * such that the title can be shown in the new space
+     */
     public void addDockable( Dockable dockable, Rectangle bounds, boolean boundsIncludeWindow ){
     	addDockable( dockable, bounds, null, boundsIncludeWindow );
     }
@@ -1200,11 +1186,11 @@
         try{
 	        if( bounds == null )
 	            throw new IllegalArgumentException( "Bounds must not be null" );
-	        
-	        listeners.fireDockableAdding( dockable );
-	        
-	        ScreenDockWindow window = createWindow();
-	        register( dockable, placeholder, window );
+	        
+	        listeners.fireDockableAdding( dockable );
+	        
+	        ScreenDockWindow window = createWindow();
+	        register( dockable, placeholder, window );
 	        window.setDockable( dockable );
 	        
 	        bounds = new Rectangle( bounds );
@@ -1220,7 +1206,7 @@
 	        }
 	        
 	        window.setWindowBounds( bounds, false );
-	        window.validate();
+	        window.validate();
 	        
 	        if( !boundsIncludeWindow ){
 	            window.validate();
@@ -1230,36 +1216,36 @@
 	                windowBounds = new Rectangle( windowBounds.x + offset.x, windowBounds.y + offset.y, windowBounds.width, windowBounds.height );
 	                window.setWindowBounds( windowBounds, false );
 	            }
-	        }
-	        
-	        if( isShowing() )
-	            window.setVisible( true );
-	        
+	        }
+	        
+	        if( isShowing() )
+	            window.setVisible( true );
+	        
 	        dockable.setDockParent( this );
 	        listeners.fireDockableAdded( dockable );
         }
         finally{
         	token.release();
-        }
-    }
-    
-    public boolean drop( Dockable dockable, DockableProperty property ){
-        if( property instanceof ScreenDockProperty )
-            return drop( dockable, (ScreenDockProperty)property );
-        else
-            return false;
-    }
-    
-    /**
-     * Tries to add the <code>dockable</code> to this station, and uses
-     * the <code>property</code> to determine its location. If the preferred
-     * location overlaps an existing window, then the {@link Dockable} may be
-     * added to a child-station of this station.
-     * @param dockable the new {@link Dockable}
-     * @param property the preferred location of the dockable
-     * @return <code>true</code> if the dockable could be added, <code>false</code>
-     * otherwise.
-     */
+        }
+    }
+    
+    public boolean drop( Dockable dockable, DockableProperty property ){
+        if( property instanceof ScreenDockProperty )
+            return drop( dockable, (ScreenDockProperty)property );
+        else
+            return false;
+    }
+    
+    /**
+     * Tries to add the <code>dockable</code> to this station, and uses
+     * the <code>property</code> to determine its location. If the preferred
+     * location overlaps an existing window, then the {@link Dockable} may be
+     * added to a child-station of this station.
+     * @param dockable the new {@link Dockable}
+     * @param property the preferred location of the dockable
+     * @return <code>true</code> if the dockable could be added, <code>false</code>
+     * otherwise.
+     */
     public boolean drop( Dockable dockable, ScreenDockProperty property ){
         return drop( dockable, property, true );
     }
@@ -1279,14 +1265,14 @@
      */
     public boolean drop( Dockable dockable, ScreenDockProperty property, boolean boundsIncludeWindow ){
     	DockUtilities.checkLayoutLocked();
-        DockUtilities.ensureTreeValidity( this, dockable );
-        ScreenDockWindow best = null;
-        double bestRatio = 0.0;
-        
-        int x = property.getX();
-        int y = property.getY();
-        int width = property.getWidth();
-        int height = property.getHeight();
+        DockUtilities.ensureTreeValidity( this, dockable );
+        ScreenDockWindow best = null;
+        double bestRatio = 0.0;
+        
+        int x = property.getX();
+        int y = property.getY();
+        int width = property.getWidth();
+        int height = property.getHeight();
         
         DockController controller = getController();
         DockAcceptance acceptance = controller == null ? null : controller.getAcceptance();
@@ -1321,56 +1307,56 @@
         	}
         }
         
-        if( bestRatio == 0.0 ){
-	        double propertySize = width * height;
+        if( bestRatio == 0.0 ){
+	        double propertySize = width * height;
 	        for( ScreenDockWindowHandle handle : dockables.dockables() ){
 	        	ScreenDockWindow window = handle.getWindow();
-	        	if( !window.isFullscreen() ){
-		            Rectangle bounds = window.getWindowBounds();
-		            double windowSize = bounds.width * bounds.height;
-		            bounds = SwingUtilities.computeIntersection( x, y, width, height, bounds );
-		            
-		            if( !(bounds.width == 0 || bounds.height == 0) ){
-		                double size = bounds.width * bounds.height;
-		                double max = Math.max( propertySize, windowSize );
-		                double ratio = size / max;
-		                
-		                if( ratio > bestRatio ){
-		                    bestRatio = ratio;
-		                    best = window;
-		                }
+	        	if( !window.isFullscreen() ){
+		            Rectangle bounds = window.getWindowBounds();
+		            double windowSize = bounds.width * bounds.height;
+		            bounds = SwingUtilities.computeIntersection( x, y, width, height, bounds );
+		            
+		            if( !(bounds.width == 0 || bounds.height == 0) ){
+		                double size = bounds.width * bounds.height;
+		                double max = Math.max( propertySize, windowSize );
+		                double ratio = size / max;
+		                
+		                if( ratio > bestRatio ){
+		                    bestRatio = ratio;
+		                    best = window;
+		                }
 		            }
-	        	}
+	        	}
 	        }
-        }
-        
-        boolean done = false;
-        
-        if( bestRatio >= dropOverRatio ){
-            DockableProperty successor = property.getSuccessor();
-            Dockable dock = best.getDockable();
-            if( successor != null ){
-                DockStation station = dock.asDockStation();
-                if( station != null )
-                    done = station.drop( dockable, successor );
-            }
-            
-            if( !done ){
-                Dockable old = best.getDockable();
-                if( old.accept( this, dockable ) && dockable.accept( this, old ) && (acceptance == null || acceptance.accept( this, old, dockable ))){
-                    combine( old, dockable, property.getSuccessor() );
-                    done = true;
-                }
-            }
-        }
-        
+        }
+        
+        boolean done = false;
+        
+        if( bestRatio >= dropOverRatio ){
+            DockableProperty successor = property.getSuccessor();
+            Dockable dock = best.getDockable();
+            if( successor != null ){
+                DockStation station = dock.asDockStation();
+                if( station != null )
+                    done = station.drop( dockable, successor );
+            }
+            
+            if( !done ){
+                Dockable old = best.getDockable();
+                if( old.accept( this, dockable ) && dockable.accept( this, old ) && (acceptance == null || acceptance.accept( this, old, dockable ))){
+                    combine( old, dockable, property.getSuccessor() );
+                    done = true;
+                }
+            }
+        }
+        
         if( !done ){
-        	boolean accept = accept( dockable ) && dockable.accept( this ) && (acceptance == null || acceptance.accept( this, dockable ));
-            if( accept ){
-                addDockable( dockable, new Rectangle( x, y, width, height ), placeholder, boundsIncludeWindow );
-                done = true;
-            }
-        }
+        	boolean accept = accept( dockable ) && dockable.accept( this ) && (acceptance == null || acceptance.accept( this, dockable ));
+            if( accept ){
+                addDockable( dockable, new Rectangle( x, y, width, height ), placeholder, boundsIncludeWindow );
+                done = true;
+            }
+        }
         
         if( done && property.isFullscreen() ){
         	DockStation parent = dockable.getDockParent();
@@ -1383,8 +1369,8 @@
         		setFullscreen( dockable, true );
         	}
         }
-        
-        return done;
+        
+        return done;
     }
     
     /**
@@ -1415,18 +1401,18 @@
         	
         addDockable( dockable, bounds, true );
         return true;
-    }
-    
-    /**
-     * Combines the <code>lower</code> and the <code>upper</code> {@link Dockable}
-     * to one {@link Dockable}, and replaces the <code>lower</code> with
-     * this new Dockable. There are no checks whether this station 
-     * {@link #accept(Dockable) accepts} the new child or the children
-     * can be combined. The creation of the new {@link Dockable} is done
-     * by the {@link #getCombiner() combiner}.
-     * @param lower a {@link Dockable} which must be child of this station
-     * @param upper a {@link Dockable} which may be child of this station
-     */
+    }
+    
+    /**
+     * Combines the <code>lower</code> and the <code>upper</code> {@link Dockable}
+     * to one {@link Dockable}, and replaces the <code>lower</code> with
+     * this new Dockable. There are no checks whether this station 
+     * {@link #accept(Dockable) accepts} the new child or the children
+     * can be combined. The creation of the new {@link Dockable} is done
+     * by the {@link #getCombiner() combiner}.
+     * @param lower a {@link Dockable} which must be child of this station
+     * @param upper a {@link Dockable} which may be child of this station
+     */
     public void combine( Dockable lower, Dockable upper ){
     	combine( lower, upper, null );
     }
@@ -1462,8 +1448,8 @@
     	
     	info.combiner = combiner.prepare( info, Enforcement.HARD );
     	
-    	combine( info, info.combiner, property );
-    }
+    	combine( info, info.combiner, property );
+    }
 
     /**
      * Uses the current {@link Combiner} to combine the {@link Dockable}s described
@@ -1533,15 +1519,15 @@
         	token.release();
         }
     }    
-    
-    public boolean canReplace( Dockable old, Dockable next ) {
-        return true;
-    }
+    
+    public boolean canReplace( Dockable old, Dockable next ) {
+        return true;
+    }
 
     public void replace( DockStation old, Dockable next ){
 	    replace( old.asDockable(), next, true );	
     }
-    
+    
     public void replace( Dockable current, Dockable other ){
     	replace( current, other, false );
     }
@@ -1554,8 +1540,8 @@
     	}
     	
     	DockUtilities.ensureTreeValidity( this, other );
-    	
-        ScreenDockWindowHandle window = getWindowHandle( index );
+    	
+        ScreenDockWindowHandle window = getWindowHandle( index );
         
         if( station ){
 	        int listIndex = dockables.levelToBase( index, Level.DOCKABLE );
@@ -1564,83 +1550,83 @@
         }
         
         DockHierarchyLock.Token token = DockHierarchyLock.acquireUnlinking( this, current );
-        try{
-	        listeners.fireDockableRemoving( current );
+        try{
+	        listeners.fireDockableRemoving( current );
 	        window.setDockable( null );
-	        current.setDockParent( null );
+	        current.setDockParent( null );
 	        listeners.fireDockableRemoved( current );
         }
         finally{
         	token.release();
-        }
+        }
         
         token = DockHierarchyLock.acquireLinking( this, other );
-        try{
-	        listeners.fireDockableAdding( other );
+        try{
+	        listeners.fireDockableAdding( other );
 	        window.setDockable( other );
-	        other.setDockParent( this );
+	        other.setDockParent( this );
 	        listeners.fireDockableAdded( other );
         }
         finally{
         	token.release();
-        }
-    }
-    
-    /**
+        }
+    }
+    
+    /**
      * Removes the <code>dockable</code> from this station.<br>
      * Note: clients may need to invoke {@link DockController#freezeLayout()}
      * and {@link DockController#meltLayout()} to ensure noone else adds or
-     * removes <code>Dockable</code>s.
-     * @param dockable the {@link Dockable} to remove
-     */
-    public void removeDockable( Dockable dockable ){
-        int index = indexOf( dockable );
-        
-        if( index >= 0 ){
-            removeDockable( index );
-        }
-    }
-    
-    /**
+     * removes <code>Dockable</code>s.
+     * @param dockable the {@link Dockable} to remove
+     */
+    public void removeDockable( Dockable dockable ){
+        int index = indexOf( dockable );
+        
+        if( index >= 0 ){
+            removeDockable( index );
+        }
+    }
+    
+    /**
      * Removes the <code>index</code>'th {@link Dockable} of this station.<br>
      * Note: clients may need to invoke {@link DockController#freezeLayout()}
      * and {@link DockController#meltLayout()} to ensure noone else adds or
-     * removes <code>Dockable</code>s.
-     * @param index the index of the {@link Dockable} to remove
-     */
+     * removes <code>Dockable</code>s.
+     * @param index the index of the {@link Dockable} to remove
+     */
     public void removeDockable( int index ){
-    	DockUtilities.checkLayoutLocked();
+    	DockUtilities.checkLayoutLocked();
         ScreenDockWindowHandle handle = getWindowHandle( index );
-        ScreenDockWindow window = handle.getWindow();
-        Dockable dockable = window.getDockable();
+        ScreenDockWindow window = handle.getWindow();
+        Dockable dockable = window.getDockable();
         
         DockHierarchyLock.Token token = DockHierarchyLock.acquireUnlinking( this, dockable );
-        try{
-	        listeners.fireDockableRemoving( dockable );
+        try{
+	        listeners.fireDockableRemoving( dockable );
 	        
 	        window.setVisible( false );
 	        handle.setDockable( null );
 	        deregister( dockable, window );
-	        
-	        dockable.setDockParent( null );
+	        
+	        dockable.setDockParent( null );
 	        listeners.fireDockableRemoved( dockable );
         }
         finally{
         	token.release();
-        }
-    }
-    
-    /**
-     * Invoked after a new {@link ScreenDockWindow} has been created. This
-     * method adds some listeners to the window. If the method is overridden,
-     * it should be called from the subclass to ensure the correct function
+        }
+    }
+    
+    /**
+     * Invoked after a new {@link ScreenDockWindow} has been created. This
+     * method adds some listeners to the window. If the method is overridden,
+     * it should be called from the subclass to ensure the correct function
      * of this station.
      * @param dockable the element for which <code>window</code> will be used
      * @param placeholder the name of <code>dockable</code>, used to place the new
-     * {@link ScreenDockWindowHandle} at its correct position. Can be <code>null</code>.
+     * {@link ScreenDockWindowHandle} at its correct position. Can be <code>null</code>.
      * @param window the window which was newly created
-     * @return the newly created handle for <code>window</code>
-     */
+     * @return the newly created handle for <code>window</code>
+     */
     protected ScreenDockWindowHandle register( Dockable dockable, Path placeholder, ScreenDockWindow window ){
     	ScreenDockWindowHandle handle = new ScreenDockWindowHandle( dockable, window );
     	
@@ -1663,19 +1649,19 @@
         	listener.windowRegistering( this, dockable, window );
         }
         
-        return handle;
-    }
-    
-    /**
-     * Invoked when a {@link ScreenDockWindow} is no longer needed. This
-     * method removes some listeners from the window. If overridden
-     * by a subclass, the subclass should ensure that this implementation
+        return handle;
+    }
+    
+    /**
+     * Invoked when a {@link ScreenDockWindow} is no longer needed. This
+     * method removes some listeners from the window. If overridden
+     * by a subclass, the subclass should ensure that this implementation
      * is invoked too.
-     * @param dockable the element for which <code>window</code> was used
-     * @param window the old window
-     */
-    protected void deregister( Dockable dockable, ScreenDockWindow window ){
-        if( frontWindow == window )
+     * @param dockable the element for which <code>window</code> was used
+     * @param window the old window
+     */
+    protected void deregister( Dockable dockable, ScreenDockWindow window ){
+        if( frontWindow == window )
             frontWindow = null;
         
         int index = indexOf( window.getDockable() );
@@ -1704,16 +1690,16 @@
         	listener.windowDeregistering( this, dockable, window );
         }
         
-        window.destroy();
-    }
-    
-    /**
-     * Creates a new window which is associated with this station.
-     * @return the new window
-     */
+        window.destroy();
+    }
+    
+    /**
+     * Creates a new window which is associated with this station.
+     * @return the new window
+     */
     protected ScreenDockWindow createWindow(){
-        return getWindowFactory().createWindow( this );
-    }
+        return getWindowFactory().createWindow( this );
+    }
     
     /**
      * Called if {@link #getOwner()} changed. This method replaces existing {@link ScreenDockWindow}
@@ -1781,16 +1767,16 @@
     		}
     	}
     }
-    
-    /**
-     * Gets the owner of this station. The owner is forwarded to some
-     * windows as their owner. So the windows will always remain in the
-     * foreground.
+    
+    /**
+     * Gets the owner of this station. The owner is forwarded to some
+     * windows as their owner. So the windows will always remain in the
+     * foreground.
      * @return the current owner
-     * @see #getProvider()
-     */
-    public Window getOwner(){
-        return owner.searchWindow();
+     * @see #getProvider()
+     */
+    public Window getOwner(){
+        return owner.searchWindow();
     }
     
     /**
@@ -1800,7 +1786,7 @@
      */
     public WindowProvider getProvider(){
         return owner;
-    }
+    }
     
     /**
      * Gets the factory that is currently used to create new windows for this station.
@@ -1843,30 +1829,30 @@
     public void setFullscreenStrategy( ScreenDockFullscreenStrategy strategy ){
     	fullscreenStrategy.setValue( strategy );
     }
-    
-    /**
-     * Tells whether this station shows its children or not.
-     * @return <code>true</code> if the windows are visible, <code>false</code>
-     * otherwise
-     * @see #setShowing(boolean)
-     */
-    public boolean isShowing() {
-        return showing;
-    }
-    
-    /**
-     * Sets the visibility of all windows of this station.
-     * @param showing <code>true</code> if all windows should be visible,
-     * <code>false</code> otherwise.
-     */
-    public void setShowing( boolean showing ){
-        if( this.showing != showing ){
-            this.showing = showing;
-            for( ScreenDockWindowHandle window : dockables.dockables() ){
-                window.getWindow().setVisible( showing );
-            }
-            visibility.fire();
-        }
+    
+    /**
+     * Tells whether this station shows its children or not.
+     * @return <code>true</code> if the windows are visible, <code>false</code>
+     * otherwise
+     * @see #setShowing(boolean)
+     */
+    public boolean isShowing() {
+        return showing;
+    }
+    
+    /**
+     * Sets the visibility of all windows of this station.
+     * @param showing <code>true</code> if all windows should be visible,
+     * <code>false</code> otherwise.
+     */
+    public void setShowing( boolean showing ){
+        if( this.showing != showing ){
+            this.showing = showing;
+            for( ScreenDockWindowHandle window : dockables.dockables() ){
+                window.getWindow().setVisible( showing );
+            }
+            visibility.fire();
+        }
     }
     
     /**
@@ -1894,23 +1880,23 @@
     @Todo( compatibility=Compatibility.BREAK_MAJOR, priority=Priority.ENHANCEMENT, target=Version.VERSION_1_1_3, description="remove this method" )
     public boolean isVisible( Dockable dockable ){
 	    return isStationVisible();
-    }
-        
-    public Rectangle getStationBounds() {
-        return null;
-    }
-
-    public Dockable asDockable() {
-        return null;
-    }
-
-    public DockStation asDockStation() {
-        return this;
-    }
-
-    public String getFactoryID() {
-        return ScreenDockStationFactory.ID;
-    }
+    }
+        
+    public Rectangle getStationBounds() {
+        return null;
+    }
+
+    public Dockable asDockable() {
+        return null;
+    }
+
+    public DockStation asDockStation() {
+        return this;
+    }
+
+    public String getFactoryID() {
+        return ScreenDockStationFactory.ID;
+    }
     
     /**
      * Gets the {@link DockTitleVersion} used by this station to create
@@ -1977,20 +1963,20 @@
     	}
 		this.dropOverRatio = dropOverRatio;
 	}
-    
-    /**
-     * Information where a {@link Dockable} will be dropped. This class
-     * is used only while a Dockable is dragged and this station has answered
-     * as possible parent.
-     */
-    private class DropInfo implements CombinerSource, StationDropOperation{
-        /** The Dockable which is dragged */
+    
+    /**
+     * Information where a {@link Dockable} will be dropped. This class
+     * is used only while a Dockable is dragged and this station has answered
+     * as possible parent.
+     */
+    private class DropInfo implements CombinerSource, StationDropOperation{
+        /** The Dockable which is dragged */
         public Dockable dockable;
         /** Location of the mouse */
         public int x, y;
-        /** Location of the title */
-        public int titleX, titleY;
-        /** Possible new parent */
+        /** Location of the title */
+        public int titleX, titleY;
+        /** Possible new parent */
         public ScreenDockWindow combine;
         
         /** Information about how to combine {@link #combine} with {@link #dockable} */
@@ -2116,7 +2102,7 @@
 	            Rectangle bounds = new Rectangle( titleX, titleY, component.getWidth(), component.getHeight() );
 	            addDockable( dockable, bounds, false );
 	        }
-	    }
+	    }
     }
     
     /**
@@ -2157,5 +2143,5 @@
 		public void visibilityChanged( ScreenDockWindow window ) {
 			// ignore
 		}
-    }
-}
+    }
+}