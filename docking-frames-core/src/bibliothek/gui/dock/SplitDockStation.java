--- conflicted
+++ resolved
@@ -3,13 +3,7 @@
  * Library built on Java/Swing, allows the user to "drag and drop"
  * panels containing any Swing-Component the developer likes to add.
  * 
- * Copy
-import bibliothek.gui.dock.station.split.PutInfo.Put;
-
-import bibliothek.gui.dock.station.split.level.SplitOverrideDropLevel;
-
-import bibliothek.gui.dock.station.level.DefaultDropLevel;
-right (C) 2007 Benjamin Sigg
+ * Copyright (C) 2007 Benjamin Sigg
  * 
  * This library is free software; you can redistribute it and/or
  * modify it under the terms of the GNU Lesser General Public
@@ -698,48 +692,6 @@
 		return true;
 	}
 	
-<<<<<<< HEAD
-	/**
-	 * Tells whether <code>next</code> can be dropped over <code>old</code>.
-	 * @param old some old dockable
-	 * @param next some new dockable
-	 * @return <code>true</code> if combining is allowed
-	 */
-	protected boolean acceptable( Dockable old, Dockable next ){
-		if( !old.accept( this, next )){
-			return false;
-		}
-		if( !next.accept( this, old )){
-			return false;
-		}
-		DockController controller = getController();
-		if( controller != null ){
-			return controller.getAcceptance().accept( this, old, next );
-		}
-		return true;
-	}
-	
-	/**
-	 * Tells whether <code>next</code> can be dropped on this station
-	 * @param next some new dockable
-	 * @return <code>true</code> if combining is allowed
-	 */
-	protected boolean acceptable( Dockable next ){
-		if( !accept( next )){
-			return false;
-		}
-		if( !next.accept( this )){
-			return false;
-		}
-		DockController controller = getController();
-		if( controller != null ){
-			return controller.getAcceptance().accept( this, next );
-		}
-		return true;
-	}
-	
-=======
->>>>>>> 1d1bcfb8
 	public Component getComponent(){
 		return this;
 	}
