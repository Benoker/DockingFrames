--- conflicted
+++ resolved
@@ -3,15 +3,7 @@
  * Library built on Java/Swing, allows the user to "drag and drop"
  * panels containing any Swing-Component the developer likes to add.
  * 
- * Copy
-<<<<<<< HEAD
-import java.awt.Dimension;
-=======
-import bibliothek.gui.dock.station.stack.TabDropLevel;
-
-import bibliothek.gui.dock.station.level.DefaultDropLevel;
->>>>>>> 1d1bcfb8
-right (C) 2008 Benjamin Sigg
+ * Copyright (C) 2008 Benjamin Sigg
  * 
  * This library is free software; you can redistribute it and/or
  * modify it under the terms of the GNU Lesser General Public
@@ -633,7 +625,6 @@
      */
     public DisplayerCollection getDisplayers() {
         return displayers;
-<<<<<<< HEAD
     }
     
     @Override
@@ -657,35 +648,7 @@
     public Dockable getDockable( int index ) {
         return dockables.dockables().get( index ).getDockable();
     }
-    
-=======
-    }
-    
-    @Override
-    public boolean isStationVisible() {
-        DockStation parent = getDockParent();
-        if( parent != null ){
-            return parent.isChildShowing( this );
-        }
-        else{
-            return panel.isDisplayable();
-        }
-    }
-    
-    @Override
-    public boolean isVisible( Dockable dockable ) {
-        return isStationVisible() && (dockables.dockables().size() == 1 || indexOf( dockable ) == stackComponent.getSelectedIndex() );
-    }
-    
-    public int getDockableCount() {
-        return dockables.dockables().size();
-    }
-
-    public Dockable getDockable( int index ) {
-        return dockables.dockables().get( index ).getDockable();
-    }
-    
->>>>>>> 1d1bcfb8
+
     public DockableProperty getDockableProperty( Dockable dockable, Dockable target ) {
     	int index = indexOf( dockable );
     	PlaceholderStrategy strategy = getPlaceholderStrategy();
@@ -911,7 +874,6 @@
     	placeholderStrategy.setValue( strategy );
     }
     
-<<<<<<< HEAD
     /**
      * Sets whether the result of {@link Component#getMinimumSize()} should be small. A small value
      * allows clients to make this {@link StackDockStation} small if it is on a {@link SplitDockStation} or another station
@@ -931,11 +893,7 @@
     public boolean isSmallMinimumSize(){
 		return smallMinimumSize;
 	}
-    
-    public StationDropOperation prepareMove( int x, int y, int titleX, int titleY, boolean checkOverrideZone, Dockable dockable ) {
-        DockStation parent = getDockParent();
-        Point point = new Point( x, y );
-=======
+
     @Override
     public DockStationDropLayer[] getLayers(){
 	    return new DockStationDropLayer[]{
@@ -952,7 +910,6 @@
      */
     public boolean isOverTabs( int x, int y ){
     	Point point = new Point( x, y );
->>>>>>> 1d1bcfb8
         SwingUtilities.convertPointFromScreen( point, panel );
         
         return exactTabIndexAt( point.x, point.y ) != null;
@@ -990,13 +947,8 @@
         }
         return null;
     }
-<<<<<<< HEAD
-    
-    public StationDropOperation prepareDrop( int x, int y, int titleX, int titleY, boolean checkOverrideZone, Dockable dockable ){
-=======
-    
+    
     public StationDropOperation prepareDrop( int x, int y, int titleX, int titleY, Dockable dockable ){
->>>>>>> 1d1bcfb8
     	if( dockable.getDockParent() == this ){
     		return prepareMove( x, y, titleX, titleY, dockable );
     	}
@@ -1004,49 +956,12 @@
     	if( SwingUtilities.isDescendingFrom( getComponent(), dockable.getComponent() )){
     		return null;
     	}
-<<<<<<< HEAD
-    	
-        DockStation parent = getDockParent();
-        Point point = new Point( x, y );
-        SwingUtilities.convertPointFromScreen( point, panel );
-        
-        Insert insert = null;
-        
-        if( parent != null ){
-            if( checkOverrideZone && parent.isInOverrideZone( x, y, this, dockable )){
-                if( dockables.dockables().size() > 1 ){
-                	insert = exactTabIndexAt( point.x, point.y );
-                    if( validate( insert, dockable )){
-                        return new StackDropOperation( dockable, insert, false );
-                    }
-                }
-                else if( dockables.dockables().size() == 1 ){
-                    DockTitle title = dockables.dockables().get( 0 ).getDisplayer().getTitle();
-                    if( title != null ){
-                        Component component = title.getComponent();
-                        Point p = new Point( x, y );
-                        SwingUtilities.convertPointFromScreen( p, component );
-
-                        if( component.getBounds().contains( p )){
-                        	insert = new Insert( 0, true );
-                        	if( validate( insert, dockable )){
-                        		return new StackDropOperation( dockable, insert, false );
-                        	}
-                        }
-                    }
-                }
-                return null;
-            }
-        }
-        
-        insert = tabIndexAt( point.x, point.y );
-=======
-    	
-        Point point = new Point( x, y );
-        SwingUtilities.convertPointFromScreen( point, panel );
+    	
+        Point point = new Point( x, y );
+        SwingUtilities.convertPointFromScreen( point, panel );
         
         Insert insert = tabIndexAt( point.x, point.y );
->>>>>>> 1d1bcfb8
+
         if( validate( insert, dockable )){
         	return new StackDropOperation( dockable, insert, false );
         }
@@ -1232,41 +1147,17 @@
             	if( tabPlacement.getValue().isHorizontal() )
             		return new Insert( i, bounds.x + bounds.width/2 < point.x );
             	else
-<<<<<<< HEAD
-            		return new Insert( i, bounds.y + bounds.height/2 < point.y );
-            }
-        }
-               
-        return null;
-    }    
-
-    public <D extends Dockable & DockStation> boolean isInOverrideZone( int x,
-            int y, D invoker, Dockable drop ){
-        
-        DockStation parent = getDockParent();
-        if( parent != null )
-            return parent.isInOverrideZone( x, y, invoker, drop );
-        
-        return false;
-    }
-
-    public boolean canDrag( Dockable dockable ) {
-        return true;
-    }
-    
-=======
-            		return new Insert( i, bounds.y + bounds.height/2 < point.y );
-            }
-        }
-               
-        return null;
-    }
-
-    public boolean canDrag( Dockable dockable ) {
-        return true;
-    }
-    
->>>>>>> 1d1bcfb8
+            		return new Insert( i, bounds.y + bounds.height/2 < point.y );
+            }
+        }
+               
+        return null;
+    }
+
+    public boolean canDrag( Dockable dockable ) {
+        return true;
+    }
+    
     public void drag( Dockable dockable ) {
         if( dockable.getDockParent() != this )
             throw new IllegalArgumentException( "The dockable can't be dragged, it is not child of this station" );
