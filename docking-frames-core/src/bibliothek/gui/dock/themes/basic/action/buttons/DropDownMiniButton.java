/*
 * Bibliothek - DockingFrames
 * Library built on Java/Swing, allows the user to "drag and drop"
 * panels containing any Swing-Component the developer likes to add.
 * 
 * Copyright (C) 2007 Benjamin Sigg
 * 
 * This library is free software; you can redistribute it and/or
 * modify it under the terms of the GNU Lesser General Public
 * License as published by the Free Software Foundation; either
 * version 2.1 of the License, or (at your option) any later version.
 *
 * This library is distributed in the hope that it will be useful,
 * but WITHOUT ANY WARRANTY; without even the implied warranty of
 * MERCHANTABILITY or FITNESS FOR A PARTICULAR PURPOSE.  See the GNU
 * Lesser General Public License for more details.
 *
 * You should have received a copy of the GNU Lesser General Public
 * License along with this library; if not, write to the Free Software
 * Foundation, Inc., 51 Franklin Street, Fifth Floor, Boston, MA  02110-1301  USA
 * 
 * Benjamin Sigg
 * benjamin_sigg@gmx.ch
 * CH - Switzerland
 */

package bibliothek.gui.dock.themes.basic.action.buttons;

import java.awt.Color;
import java.awt.Dimension;
import java.awt.Graphics;
import java.awt.Insets;

import javax.swing.Icon;
import javax.swing.border.Border;

import bibliothek.gui.dock.action.DropDownAction;
import bibliothek.gui.dock.themes.basic.action.BasicDropDownButtonHandler;
import bibliothek.gui.dock.themes.basic.action.BasicDropDownButtonModel;
import bibliothek.gui.dock.util.AbstractPaintableComponent;
import bibliothek.gui.dock.util.BackgroundComponent;
import bibliothek.gui.dock.util.BackgroundPaint;
import bibliothek.gui.dock.util.Transparency;

/**
 * A {@link MiniButton} that shows a {@link DropDownAction}. The button is
 * divided into two sub-buttons. The smaller subbutton opens a menu where
 * the user can select an action, the greater subbutton shows the selected
 * action.
 * @author Benjamin Sigg
 *
 */
public class DropDownMiniButton extends MiniButton<BasicDropDownButtonModel> {
	/** The icon to show in the smaller subbutton */
	private Icon dropIcon;
	
	/** A disabled version of {@link #dropIcon} */
	private Icon disabledDropIcon;
	
    private BasicDropDownButtonHandler handler;
    
	/**
	 * Creates a new button.
	 * @param handler handler for the internal states of this button
	 */
	public DropDownMiniButton( BasicDropDownButtonHandler handler ){
        super( null );
        
        this.handler = handler;
        
        BasicDropDownButtonModel model = new BasicDropDownButtonModel( this, handler, handler ){
            @Override
            public void changed() {
                updateBorder();
                repaint();
            }
            
            @Override
            protected boolean inDropDownArea( int x, int y ) {
                return isOverDropIcon( x, y );
            }
            
        };
        setModel( model );
        
		dropIcon = handler.getDropDownIcon();
	}
	
	@Override
	public void setForeground( Color fg ){
		super.setForeground( fg );
		repaint();
	}
	
	@Override
	public Dimension getPreferredSize(){
		if( isPreferredSizeSet() )
			return super.getPreferredSize();
		
		Insets insets = getMaxBorderInsets();
		Dimension icon = getContent().getPreferredSize();
        
		if( getModel().getOrientation().isHorizontal() ){
			int width = insets.left + 2*insets.right + icon.width;
			width += dropIcon.getIconWidth();
			
			int height = dropIcon.getIconHeight();
			height = Math.max( height, icon.height );
<<<<<<< HEAD
			
=======
>>>>>>> 60f9d065
			height += insets.top + insets.bottom;
			return new Dimension( width, height );
		}
		else{
			int height = insets.top + 2*insets.bottom + icon.height;
			height += dropIcon.getIconHeight();
			
			int width = dropIcon.getIconWidth();
			width = Math.max( width, icon.width );
<<<<<<< HEAD
			
=======
>>>>>>> 60f9d065
			width += insets.left + insets.right;			
			return new Dimension( width, height );
		}
	}
	
	@Override
	public void updateUI(){
		if( handler != null )
            handler.updateUI();
        
		super.updateUI();
	}
	
	@Override
	public void paint( Graphics g ){
		BasicDropDownButtonModel model = getModel();
		BackgroundPaint paint = model.getBackground();
		BackgroundComponent component = model.getBackgroundComponent();
		
		AbstractPaintableComponent paintable = new AbstractPaintableComponent( component, this, paint ){
			protected void background( Graphics g ){
				// ignore
			}
			
			protected void foreground( Graphics g ){
				doPaintForeground( g );
			}
			
			protected void border( Graphics g ){
				doPaintBorder( g );
			}
			
			protected void children( Graphics g ){
				// ignore	
			}
			
			protected void overlay( Graphics g ){
				// ignore
			}
			
			public Transparency getTransparency(){
				return Transparency.DEFAULT;
			}
		};
		paintable.paint( g );
	}
	
	
	@Override
	public void doLayout(){
		MiniButtonContent content = getContent();
		Insets insets = getMaxBorderInsets();
		
		if( getModel().getOrientation().isHorizontal() ){
			int dropWidth = dropIcon.getIconWidth();
			content.setBounds( insets.left+1, insets.top, getWidth()-insets.left-2*insets.right-1-dropWidth, getHeight()-insets.top-insets.bottom );
		}
		else{
			int dropHeight = dropIcon.getIconHeight();
			content.setBounds( insets.left, insets.top+1, getWidth()-insets.left-insets.right, getHeight()-insets.top-2*insets.bottom-1-dropHeight );
		}
	}
	
	private void doPaintForeground( Graphics g ){
		paintContent( g );
		
		Insets insets = getMaxBorderInsets();
		MiniButtonContent content = getContent();
		
		Icon drop = dropIcon;
		if( !isEnabled() ){
			if( disabledDropIcon == null )
				disabledDropIcon = handler.getDisabledDropDownIcon();
			drop = disabledDropIcon;
		}
		
		if( getModel().getOrientation().isHorizontal() ){
			int iconWidth = content.getWidth();
			int dropWidth = dropIcon.getIconWidth();
			
			double sum = insets.left + iconWidth + insets.right + dropWidth + insets.right;
			double factor = getWidth() / sum;
			
//			if( icon != null )
//				icon.paintIcon( this, g, (int)(factor * (insets.left + iconWidth/2) - iconWidth/2), 
//						insets.top+(getHeight()-insets.top-insets.bottom-icon.getIconHeight()) / 2 );
			
			drop.paintIcon( this, g, (int)(factor * (insets.left + insets.right + iconWidth + dropWidth/2) - dropWidth/2 ),
					insets.top+(getHeight()-insets.top-insets.bottom-dropIcon.getIconHeight()) / 2 );
		}
		else{
			int iconHeight = content.getHeight();
			int dropHeight = dropIcon.getIconHeight();
			
			double sum = insets.top + iconHeight + insets.bottom + dropHeight + insets.bottom;
			double factor = getHeight() / sum;
			
//			if( icon != null )
//				icon.paintIcon( this, g, insets.left+(getWidth()-insets.left-insets.right-icon.getIconWidth()) / 2,
//						(int)(factor * (insets.top + iconHeight/2) - iconHeight/2 ));
			
			drop.paintIcon( this, g, insets.left+(getWidth()-insets.left-insets.right-dropIcon.getIconWidth()) / 2,
					(int)(factor * (insets.top + insets.bottom + iconHeight + dropHeight/2 ) - dropHeight/2 ) );
		}
		
		if( isFocusOwner() && isFocusable() && isEnabled() ){
		    paintFocus( g );
		}
	}
	
	private void doPaintBorder( Graphics g ){
		Border border = getBorder();
		
		if( border != null ){
			Insets insets = getMaxBorderInsets();
			
			if( getModel().getOrientation().isHorizontal() ){
				int iconWidth = getContent().getWidth();
				int dropWidth = dropIcon.getIconWidth();
				
				double sum = insets.left + iconWidth + insets.right + dropWidth + insets.right;
				double factor = getWidth() / sum;
				
				border.paintBorder( this, g, 0, 0, getWidth(), getHeight() );
				
				if( getModel().isMouseOverDropDown() ){
					border.paintBorder( this, g, 0, 0, (int)(factor * (insets.left + insets.right + iconWidth )), getHeight() );
				}
			}
			else{
				int iconHeight = getContent().getHeight();
				int dropHeight = dropIcon.getIconHeight();
				
				double sum = insets.top + iconHeight + insets.bottom + dropHeight + insets.bottom;
				double factor = getHeight() / sum;
				
				if( getModel().isMouseOverDropDown() ){
					border.paintBorder( this, g, 0, 0, getWidth(), (int)(factor * (insets.top + insets.bottom + iconHeight )) );
				}
			}
		}
	}
	
	/**
	 * Tells whether the point <code>x/y</code> is over the smaller subbutton
	 * or not.
	 * @param x the x-coordinate
	 * @param y the y-coordinate
	 * @return <code>true</code> if the smaller subbutton is under x/y
	 */
	public boolean isOverDropIcon( int x, int y ){
		if( !contains( x, y ))
			return false;
		
		Insets insets = getMaxBorderInsets();
        
		if( getModel().getOrientation().isHorizontal() ){
			int iconWidth = getContent().getWidth();
			int dropWidth = dropIcon.getIconWidth();
			
			double sum = insets.left + iconWidth + insets.right + dropWidth + insets.right;
			double factor = getWidth() / sum;
			
			int barrier = (int)(factor * (insets.left + insets.right + iconWidth )) - insets.right;
			return x > barrier;
		}
		else{
			int iconHeight = getContent().getHeight();
			int dropHeight = dropIcon.getIconHeight();
			
			double sum = insets.top + iconHeight + insets.bottom + dropHeight + insets.bottom;
			double factor = getHeight() / sum;
			
			int barrier = (int)(factor * (insets.top + insets.bottom + iconHeight )) - insets.bottom;
			return y > barrier;
		}
	}
}<|MERGE_RESOLUTION|>--- conflicted
+++ resolved
@@ -106,10 +106,6 @@
 			
 			int height = dropIcon.getIconHeight();
 			height = Math.max( height, icon.height );
-<<<<<<< HEAD
-			
-=======
->>>>>>> 60f9d065
 			height += insets.top + insets.bottom;
 			return new Dimension( width, height );
 		}
@@ -119,10 +115,6 @@
 			
 			int width = dropIcon.getIconWidth();
 			width = Math.max( width, icon.width );
-<<<<<<< HEAD
-			
-=======
->>>>>>> 60f9d065
 			width += insets.left + insets.right;			
 			return new Dimension( width, height );
 		}
