--- conflicted
+++ resolved
@@ -1,4 +1,3 @@
-<<<<<<< HEAD
 /*
  * Bibliothek - DockingFrames
  * Library built on Java/Swing, allows the user to "drag and drop"
@@ -35,7 +34,6 @@
 import java.awt.event.MouseMotionListener;
 import java.util.ArrayList;
 import java.util.HashMap;
-import java.util.LinkedList;
 import java.util.List;
 import java.util.Map;
 
@@ -621,11 +619,7 @@
     		}
     	}
     	
-    	List<ActionContentModifier> modifiers = new LinkedList<ActionContentModifier>();
-    	modifiers.add( modifier );
-    	
-    	while( !modifiers.isEmpty() ){
-    		modifier = modifiers.remove( 0 );
+    	while( modifier != null ){
     		Icon icon = icons.get( modifier );
     		if( icon != null ){
     			if( !enabled && modifier.isEnabled() ){
@@ -640,9 +634,7 @@
     			}
     			return icon;
     		}
-    		for( ActionContentModifier backup : modifier.getBackup() ){
-    			modifiers.add( backup );
-    		}
+    		modifier = modifier.getBackup();
     	}
     	        
         // no icon to show
@@ -841,842 +833,4 @@
 			return true;
 		}
     }
-}
-=======
-/*
- * Bibliothek - DockingFrames
- * Library built on Java/Swing, allows the user to "drag and drop"
- * panels containing any Swing-Component the developer likes to add.
- * 
- * Copyright (C) 2007 Benjamin Sigg
- * 
- * This library is free software; you can redistribute it and/or
- * modify it under the terms of the GNU Lesser General Public
- * License as published by the Free Software Foundation; either
- * version 2.1 of the License, or (at your option) any later version.
- *
- * This library is distributed in the hope that it will be useful,
- * but WITHOUT ANY WARRANTY; without even the implied warranty of
- * MERCHANTABILITY or FITNESS FOR A PARTICULAR PURPOSE.  See the GNU
- * Lesser General Public License for more details.
- *
- * You should have received a copy of the GNU Lesser General Public
- * License along with this library; if not, write to the Free Software
- * Foundation, Inc., 51 Franklin Street, Fifth Floor, Boston, MA  02110-1301  USA
- * 
- * Benjamin Sigg
- * benjamin_sigg@gmx.ch
- * CH - Switzerland
- */
-package bibliothek.gui.dock.themes.basic.action;
-
-import java.awt.Component;
-import java.awt.Dimension;
-import java.awt.Point;
-import java.awt.event.KeyEvent;
-import java.awt.event.MouseEvent;
-import java.awt.event.MouseListener;
-import java.awt.event.MouseMotionListener;
-import java.util.ArrayList;
-import java.util.HashMap;
-import java.util.List;
-import java.util.Map;
-
-import javax.swing.AbstractAction;
-import javax.swing.Action;
-import javax.swing.ActionMap;
-import javax.swing.Icon;
-import javax.swing.InputMap;
-import javax.swing.JComponent;
-import javax.swing.KeyStroke;
-import javax.swing.event.MouseInputAdapter;
-import javax.swing.event.MouseInputListener;
-
-import bibliothek.gui.DockController;
-import bibliothek.gui.Dockable;
-import bibliothek.gui.dock.DockElement;
-import bibliothek.gui.dock.DockElementRepresentative;
-import bibliothek.gui.dock.action.ActionContentModifier;
-import bibliothek.gui.dock.action.DockAction;
-import bibliothek.gui.dock.event.DockHierarchyEvent;
-import bibliothek.gui.dock.event.DockHierarchyListener;
-import bibliothek.gui.dock.themes.border.BorderModifier;
-import bibliothek.gui.dock.title.DockTitle;
-import bibliothek.gui.dock.title.DockTitle.Orientation;
-import bibliothek.gui.dock.util.BackgroundComponent;
-import bibliothek.gui.dock.util.BackgroundPaint;
-import bibliothek.gui.dock.util.DockUtilities;
-import bibliothek.util.container.Triple;
-
-/**
- * A class containing all properties and methods needed to handle a button-component
- * that shows the contents of a {@link DockAction}.<br>
- * A model is normally instantiated by a {@link JComponent} which uses <code>this</code>
- * as argument for the constructor of the model. The component can use a subclass
- * of the model to override {@link #changed()}, which is invoked every time when
- * a property of this model changes. The model will add some listeners to
- * the button and update its properties when necessary.
- * @author Benjamin Sigg
- */
-public class BasicButtonModel {
-    /** whether this model is selected or not */
-    private boolean selected = false;
-    
-    /** the icons shown for this model */
-    private Map<ActionContentModifier, Icon> icons = new HashMap<ActionContentModifier, Icon>();
-    
-    /** automatically created icons used when this model is not enabled */
-    private Map<ActionContentModifier, Icon> disabledIcons = new HashMap<ActionContentModifier, Icon>();    
-    
-    /** the element which is represented by the action */
-    private DockActionRepresentative representative;
-    
-    /** whether the mouse is inside the button or not */
-    private boolean mouseInside = false;
-    /** whether the first button of the mouse is currently pressed or not */
-    private boolean mousePressed = false;
-    
-    /** the text of the action */
-    private String text;
-    
-    /** the graphical representation of this model */
-    private JComponent owner;
-    
-    /** the orientation of the view */
-    private Orientation orientation = Orientation.FREE_HORIZONTAL;
-    
-    /** a callback used when the user clicked on the view */
-    private BasicTrigger trigger;
-    
-    /** to initialize resources, can be <code>null</code> */
-    private BasicResourceInitializer initializer;
-    
-    /** the algorithm that should be used to paint the background of a component */
-    private BackgroundPaint background;
-    
-    /** the source of {@link #background} */
-    private BackgroundComponent backgroundComponent;
-    
-    /** listeners that were added to this model */
-    private List<BasicButtonModelListener> listeners = new ArrayList<BasicButtonModelListener>();
-    
-    /** a list of borders to use by the associated button */
-    private Map<String, BorderModifier> borders = new HashMap<String, BorderModifier>();
-    
-    /** the controller in whose realm this model is used */
-    private DockController controller;
-    
-    /**
-     * Creates a new model.
-     * @param owner the view of this model
-     * @param trigger the callback used when the user clicks on the view
-     * @param initializer a strategy to lazily initialize resources, can be <code>null</code>
-     */
-    public BasicButtonModel( JComponent owner, BasicTrigger trigger, BasicResourceInitializer initializer ){
-        this( owner, trigger, initializer, true );
-    }
-
-    /**
-     * Creates a new model.
-     * @param owner the view of this model
-     * @param trigger the callback used when the user clicks on the view
-     * @param initializer a strategy to lazily initialize resources, can be <code>null</code>
-     * @param createListener whether to create and add a {@link MouseListener} and
-     * a {@link MouseMotionListener} to <code>owner</code>. If this argument
-     * is <code>false</code>, then the client is responsible to update all
-     * properties of this model.
-     */
-    public BasicButtonModel( JComponent owner, BasicTrigger trigger, BasicResourceInitializer initializer, boolean createListener ){
-        this.owner = owner;
-        this.trigger = trigger;
-        this.initializer = initializer;
-        
-        if( createListener ){
-            Listener listener = new Listener();
-            owner.addMouseListener( listener );
-            owner.addMouseMotionListener( listener );
-        }
-        
-        List<Triple<KeyStroke, String, Action>> actions = listActions();
-        if( actions != null ){
-            InputMap inputMap = owner.getInputMap();
-            ActionMap actionMap = owner.getActionMap();
-            
-            for( Triple<KeyStroke, String, Action> action : actions ){
-                inputMap.put( action.getA(), action.getB() );
-                actionMap.put( action.getB(), action.getC() );
-            }
-        }
-    }
-    
-    /**
-     * Gets a list of {@link KeyStroke}s, String keys and {@link Action}s which
-     * are to be applied to the {@link #getOwner() owner} of this model. 
-     * @return the list of actions
-     */
-    protected List<Triple<KeyStroke, String, Action>> listActions(){
-        List<Triple<KeyStroke, String, Action>> actions = new ArrayList<Triple<KeyStroke,String,Action>>();
-        
-        Triple<KeyStroke, String, Action> select = new Triple<KeyStroke, String, Action>();
-        select.setA( KeyStroke.getKeyStroke( KeyEvent.VK_SPACE, 0, false ) );
-        select.setB( "button_model_select" );
-        select.setC( new AbstractAction(){
-            public void actionPerformed(java.awt.event.ActionEvent e){
-                setMousePressed( true );
-            }
-        });
-        actions.add( select );
-        
-        Triple<KeyStroke, String, Action> trigger = new Triple<KeyStroke, String, Action>();
-        trigger.setA( KeyStroke.getKeyStroke( KeyEvent.VK_SPACE, 0, true ) );
-        trigger.setB( "button_model_trigger" );
-        trigger.setC( new AbstractAction(){
-            public void actionPerformed(java.awt.event.ActionEvent e){
-                if( mousePressed ){
-                    setMousePressed( false );
-                    if( isEnabled() ){
-                        trigger();
-                    }
-                }
-            }
-        });
-        actions.add( trigger );
-        
-        return actions;
-    }
-    
-    /**
-     * Adds a listener to this model.
-     * @param listener the new listener
-     */
-    public void addListener( BasicButtonModelListener listener ){
-    	if( listener == null )
-    		throw new NullPointerException( "listener must not be null" );
-    	listeners.add( listener );
-    }
-    
-    /**
-     * Informs this model about the {@link DockController} in whose realm it is used.
-     * @param controller the realm in which this model works
-     */
-    public void setController( DockController controller ){
-    	if( this.controller != null ){
-    		DockController old = this.controller;
-    		this.controller = null;
-    		for( BasicButtonModelListener listener : listeners() ){
-    			listener.unbound( this, old );
-    		}
-    	}
-    	
-    	if( controller != null ){
-    		this.controller = controller;
-    		for( BasicButtonModelListener listener : listeners() ){
-    			listener.bound( this, this.controller );
-    		}
-    	}
-    }
-    
-    /**
-     * Removes a listener from this model.
-     * @param listener the listener to remove
-     */
-    public void removeListener( BasicButtonModelListener listener ){
-    	listeners.remove( listener );
-    }
-    
-    /**
-     * Gets all the listeners that are known to this model.
-     * @return the listeners
-     */
-    protected BasicButtonModelListener[] listeners(){
-    	return listeners.toArray( new BasicButtonModelListener[ listeners.size() ] );
-    }
-    
-    /**
-     * Gets the view which paints the properties of this model.
-     * @return the view
-     */
-    public JComponent getOwner() {
-        return owner;
-    }
-    
-    /**
-     * Sets the algorithm which should be used to paint the background of the owner.
-     * @param background the background algorithm, can be <code>null</code>
-     * @param backgroundComponent the source of <code>background</code>. Must not be <code>null</code> if 
-     * <code>background</code> is not <code>null</code>, must represents {@link #getOwner()} as {@link Component}.
-     */
-    public void setBackground( BackgroundPaint background, BackgroundComponent backgroundComponent ){
-		if( this.background != background ){
-			if( background != null ){
-				if( backgroundComponent == null ){
-					throw new IllegalArgumentException( "backgroundComponent must not be null" );
-				}
-				if( backgroundComponent.getComponent() != getOwner() ){
-					throw new IllegalArgumentException( "backgroundComponent must exactly represent 'getOwner()'" );
-				}
-			}
-			
-			BackgroundPaint old = this.background;
-			this.background = background;
-			this.backgroundComponent = backgroundComponent;
-			
-			for( BasicButtonModelListener listener : listeners() ){
-				listener.backgroundChanged( this, old, background );
-			}
-		}
-	}
-    
-    /**
-     * Gets the algorithm which should be used to paint the background of components.
-     * @return the background, can be <code>null</code>
-     */
-    public BackgroundPaint getBackground(){
-		return background;
-	}
-    
-    /**
-     * Gets the source of {@link #getBackground()}. 
-     * @return the source, can be <code>null</code> if {@link #getBackground()} returns <code>null</code>
-     */
-    public BackgroundComponent getBackgroundComponent(){
-		return backgroundComponent;
-	}
-    
-    /**
-     * Gets the {@link DockAction} which is handled by this model. This method may return <code>null</code>
-     * because not every button actually is connected to a {@link DockAction}.
-     * @return the action or <code>null</code>
-     */
-    public DockAction getAction(){
-    	if( trigger == null ){
-    		return null;
-    	}
-    	return trigger.getAction();
-    }
-    
-    /**
-     * Gets the {@link Dockable} for which the button is shown. This method may return <code>null</code>
-     * because not every button is connected to a {@link Dockable}.
-     * @return the dockable or <code>null</code>
-     */
-    public Dockable getDockable(){
-    	if( trigger == null ){
-    		return null;
-    	}
-    	return trigger.getDockable();
-    }
-    
-    /**
-     * Sets the border for some state of the component that displays this model. Which identifiers
-     * for <code>key</code> are actually used depends on that component.
-     * @param key the key of the border
-     * @param border the new border or <code>null</code>
-     */
-    public void setBorder( String key, BorderModifier border ){
-        BorderModifier oldBorder = borders.get( key );
-        if( oldBorder != border ){
-        	if( border == null ){
-        		borders.remove( key );
-        	}
-        	else{
-        		borders.put( key, border );
-        	}
-        	for( BasicButtonModelListener listener : listeners() ){
-        		listener.borderChanged( this, key, oldBorder, border );
-        	}
-        }
-    }
-    
-    /**
-     * Gets the border which is used for the state <code>key</code>. The exact value of
-     * key depends on the component which shows this model.
-     * @param key the key for some border
-     * @return the border or <code>null</code> if not found
-     */
-    public BorderModifier getBorder( String key ){
-    	if( initializer != null ){
-    		initializer.ensureBorder( this, key );
-    	}
-    	return borders.get( key );
-    }
-    
-    /**
-     * Removes any icon that was ever set by {@link #setIcon(ActionContentModifier, Icon)}.
-     */
-    public void clearIcons(){
-    	for( ActionContentModifier key : getIconContexts() ){
-    		setIcon( key, null );
-    	}
-    }
-    
-    /**
-     * Gets all the {@link ActionContentModifier}s for which an icon is set. 
-     * @return all the contexts in which an icon is available
-     */
-    public ActionContentModifier[] getIconContexts(){
-    	return icons.keySet().toArray( new ActionContentModifier[ icons.size() ] );
-    }
-
-    /**
-     * Sets the text of this button, some button implementations may ignore the text.
-     * @param text the new text, can be <code>null</code>
-     */
-    public void setText( String text ){
-		String oldText = this.text;
-		this.text = text;
-		for( BasicButtonModelListener listener : listeners() ){
-			listener.textChanged( this, oldText, text );
-		}
-		changed();
-	}
-    
-    /**
-     * Gets the text of this button.
-     * @return the text, which may be <code>null</code>
-     */
-    public String getText(){
-		return text;
-	}
-    
-    /**
-     * Sets the icon which is normally shown on the view.
-     * @param modifier the context in which to use the icon, not <code>null</code>
-     * @param icon the new icon, can be <code>null</code>
-     */
-    public void setIcon( ActionContentModifier modifier, Icon icon ){
-    	Icon oldIcon = icons.remove( modifier );
-    	if( icon == null ){
-    		icons.remove( modifier );
-    	}
-    	else{
-    		icons.put( modifier, icon );
-    	}
-        disabledIcons.remove( modifier );
-        for( BasicButtonModelListener listener : listeners() ){
-        	listener.iconChanged( this, modifier, oldIcon, icon );
-        }
-        changed();
-    }
-    
-    /**
-     * Sets the <code>selected</code> property. The view may be painted in
-     * a different way dependent on this value.
-     * @param selected the new value
-     */
-    public void setSelected( boolean selected ) {
-    	if( this.selected != selected ){
-	        this.selected = selected;
-	        for( BasicButtonModelListener listener : listeners() ){
-	        	listener.selectedStateChanged( this, selected );
-	        }
-	        changed();
-    	}
-    }
-    
-    /**
-     * Tells whether this model is selected or not.
-     * @return the property
-     */
-    public boolean isSelected() {
-        return selected;
-    }
-    
-    /**
-     * Sets the <code>enabled</code> property of this model. A model will not
-     * react on a mouse-click if it is not enabled.
-     * @param enabled the value
-     */
-    public void setEnabled( boolean enabled ) {
-        owner.setEnabled( enabled );
-        if( !enabled ){
-            setMousePressed( false );
-        }
-        
-        for( BasicButtonModelListener listener : listeners() ){
-        	listener.enabledStateChanged( this, enabled );
-        }
-        
-        changed();
-    }
-    
-    /**
-     * Tells whether this model reacts on mouse-clicks or not.
-     * @return the property
-     */
-    public boolean isEnabled() {
-        return owner.isEnabled();
-    }
-    
-    /**
-     * Sets the text which should be used as tooltip. The text is directly
-     * forwarded to the {@link #getOwner() owner} of this model using
-     * {@link JComponent#setToolTipText(String) setToolTipText}.
-     * @param tooltip the text, can be <code>null</code>
-     */
-    public void setToolTipText( String tooltip ){
-        String old = owner.getToolTipText();
-        
-        for( BasicButtonModelListener listener : listeners() ){
-        	listener.tooltipChanged( this, old, tooltip );
-        }
-        
-        owner.setToolTipText( tooltip );
-    }
-    
-    /**
-     * Tells this model which orientation the {@link DockTitle} has, on which
-     * the view of this model is displayed.
-     * @param orientation the orientation, not <code>null</code>
-     */
-    public void setOrientation( Orientation orientation ) {
-        if( orientation == null  )
-            throw new IllegalArgumentException( "Orientation must not be null" );
-        
-        Orientation old = this.orientation;
-        this.orientation = orientation;
-        
-        
-        for( BasicButtonModelListener listener : listeners() ){
-        	listener.orientationChanged( this, old, orientation );
-        }
-        
-        changed();
-    }
-    
-    /**
-     * Sets the {@link Dockable} for which a {@link DockElementRepresentative} has to be installed.
-     * @param dockable the dockable to monitor, can be <code>null</code>
-     */
-    public void setDockableRepresentative( Dockable dockable ){
-    	if( representative != null ){
-    		representative.unbind();
-    		representative = null;
-    	}
-    	if( dockable != null ){
-    		representative = new DockActionRepresentative( dockable );
-    		representative.bind();
-    	}
-    }
-    
-    /**
-     * Gets the orientation of the {@link DockTitle} on which the view of
-     * this model is displayed.
-     * @return the orientation
-     * @see #setOrientation(DockTitle.Orientation)
-     */
-    public Orientation getOrientation() {
-        return orientation;
-    }
-    
-    /**
-     * Called whenever a property of the model has been changed. The 
-     * default behavior is just to call {@link Component#repaint() repaint}
-     * of the {@link #getOwner() owner}. Clients are encouraged to override
-     * this method.
-     */
-    public void changed(){
-        owner.repaint();
-    }
-    
-    /**
-     * Gets the maximum size the icons need.
-     * @return the maximum size of all icons
-     */
-    public Dimension getMaxIconSize(){
-        int w = 0;
-        int h = 0;
-        
-        for( Icon icon : icons.values() ){
-            w = Math.max( w, icon.getIconWidth() );
-            h = Math.max( h, icon.getIconHeight() );
-        }
-        
-        return new Dimension( w, h );
-    }
-    
-    /**
-     * Gets the icon which should be painted on the view.
-     * @return the icon to paint, can be <code>null</code>
-     */
-    public Icon getPaintIcon(){
-        return getPaintIcon( isEnabled() );
-    }
-    
-    /**
-     * Gets the icon which should be painted on the view.
-     * @param enabled whether the enabled or the disabled version of the
-     * icon is requested.
-     * @return the icon or <code>null</code>
-     */
-    public Icon getPaintIcon( boolean enabled ){
-    	ActionContentModifier modifier;
-    	if( enabled ){
-    		if( mousePressed ){
-    			if( orientation == null || orientation.isHorizontal() ){
-    				modifier = ActionContentModifier.NONE_PRESSED_HORIZONTAL;
-    			}
-    			else{
-    				modifier = ActionContentModifier.NONE_PRESSED_VERTICAL;
-    			}
-    		}
-    		else if( mouseInside ){
-    			if( orientation == null || orientation.isHorizontal() ){
-    				modifier = ActionContentModifier.NONE_HOVER_HORIZONTAL;
-    			}
-    			else{
-    				modifier = ActionContentModifier.NONE_HOVER_VERTICAL;
-    			}
-    		}
-    		else{
-    			if( orientation == null || orientation.isHorizontal() ){
-    				modifier = ActionContentModifier.NONE_HORIZONTAL;
-    			}
-    			else{
-    				modifier = ActionContentModifier.NONE_VERTICAL;
-    			}
-    		}
-    	}
-    	else{
-    		if( mousePressed ){
-    			if( orientation == null || orientation.isHorizontal() ){
-    				modifier = ActionContentModifier.DISABLED_PRESSED_HORIZONTAL;
-    			}
-    			else{
-    				modifier = ActionContentModifier.DISABLED_PRESSED_VERTICAL;
-    			}
-    		}
-    		else if( mouseInside ){
-    			if( orientation == null || orientation.isHorizontal() ){
-    				modifier = ActionContentModifier.DISABLED_HOVER_HORIZONTAL;
-    			}
-    			else{
-    				modifier = ActionContentModifier.DISABLED_HOVER_VERTICAL;
-    			}
-    		}
-    		else{
-    			if( orientation == null || orientation.isHorizontal() ){
-    				modifier = ActionContentModifier.DISABLED_HORIZONTAL;
-    			}
-    			else{
-    				modifier = ActionContentModifier.DISABLED_VERTICAL;
-    			}
-    		}
-    	}
-    	
-    	while( modifier != null ){
-    		Icon icon = icons.get( modifier );
-    		if( icon != null ){
-    			if( !enabled && modifier.isEnabled() ){
-    				Icon disabled = disabledIcons.get( modifier );
-    				if( disabled == null && !disabledIcons.containsKey( modifier )){
-    					disabled = DockUtilities.disabledIcon( owner, icon );
-    					disabledIcons.put( modifier, disabled );
-    				}
-    				if( disabled != null ){
-    					icon = disabled;
-    				}
-    			}
-    			return icon;
-    		}
-    		modifier = modifier.getBackup();
-    	}
-    	        
-        // no icon to show
-        return null;
-    }
-    
-    /**
-     * Changes the <code>mouseInside</code> property. The property tells whether
-     * the mouse is currently inside the border of the {@link #getOwner() owner}
-     * or not. Clients should not call this method unless they handle all
-     * mouse events.
-     * @param mouseInside whether the mouse is inside
-     */
-    protected void setMouseInside( boolean mouseInside ) {
-        if( this.mouseInside != mouseInside ){
-	    	this.mouseInside = mouseInside;
-	        
-	        for( BasicButtonModelListener listener : listeners() ){
-	        	listener.mouseInside( this, mouseInside );
-	        }
-	        
-	        changed();
-        }
-    }
-    
-    /**
-     * Tells whether the mouse currently is inside the {@link #getOwner() owner}
-     * or not.
-     * @return <code>true</code> if the mouse is inside
-     */
-    public boolean isMouseInside() {
-        return mouseInside;
-    }
-    
-    /**
-     * Changes the <code>mousePressed</code> property. The property tells
-     * whether the left mouse button is currently pressed or not. Clients
-     * should not invoke this method unless they handle all mouse events.
-     * @param mousePressed whether button 1 is pressed
-     */
-    protected void setMousePressed( boolean mousePressed ) {
-        if( this.mousePressed != mousePressed ){
-	    	this.mousePressed = mousePressed;
-	        
-	        for( BasicButtonModelListener listener : listeners() ){
-	        	listener.mousePressed( this, mousePressed );
-	        }
-	        
-	        changed();
-        }
-    }
-    
-    /**
-     * Tells whether the left mouse button is currently pressed or not.
-     * @return <code>true</code> if the button is pressed
-     */
-    public boolean isMousePressed() {
-        return mousePressed;
-    }
-    
-    /**
-     * Called when the left mouse button has been pressed and released within
-     * the {@link #getOwner() owner} and when this model is {@link #isEnabled() enabled}.
-     */
-    protected void trigger(){
-    	if( trigger != null ){
-    		trigger.triggered();
-    	}
-        
-        for( BasicButtonModelListener listener : listeners() ){
-        	listener.triggered();
-        }
-    }
-    
-    /**
-     * A mouse listener observing the view of the enclosing model.
-     * @author Benjamin Sigg
-     */
-    private class Listener extends MouseInputAdapter{
-        @Override
-        public void mouseEntered( MouseEvent e ) {
-            setMouseInside( true );
-        }
-        @Override
-        public void mouseExited( MouseEvent e ) {
-            setMouseInside( false );
-        }
-        @Override
-        public void mouseDragged( MouseEvent e ) {
-            boolean inside = owner.contains( e.getX(), e.getY() );
-            if( inside != mouseInside )
-                setMouseInside( inside );
-        }
-        @Override
-        public void mousePressed( MouseEvent e ) {
-            if( !mousePressed && e.getButton() == MouseEvent.BUTTON1 ){
-                setMousePressed( true );
-            }
-        }
-        @Override
-        public void mouseReleased( MouseEvent e ) {
-            if( mousePressed && e.getButton() == MouseEvent.BUTTON1 ){
-                boolean inside = owner.contains( e.getX(), e.getY() );
-                if( inside && isEnabled() ){
-                    trigger();
-                }
-                
-                setMousePressed( false );
-                if( mouseInside != inside )
-                    setMouseInside( inside );
-            }
-        }
-    }
-    
-    /**
-     * A wrapper around the represented {@link Dockable}.
-     * @author Benjamin Sigg
-     */
-    private class DockActionRepresentative implements DockElementRepresentative, DockHierarchyListener{
-    	private Dockable dockable;
-    	private DockController controller;
-    	
-    	/**
-    	 * Creates a new representative
-    	 * @param dockable the represented {@link Dockable}
-    	 */
-    	public DockActionRepresentative( Dockable dockable ){
-    		this.dockable = dockable;
-    	}
-    	
-    	public void bind(){
-    		dockable.addDockHierarchyListener( this );
-    		controller = dockable.getController();
-    		if( controller != null ){
-    			controller.addRepresentative( this );
-    		}
-    	}
-    	
-    	public void unbind(){
-    		dockable.removeDockHierarchyListener( this );
-    		if( controller != null ){
-    			controller.removeRepresentative( this );
-    			controller = null;
-    		}
-    	}
-    	
-    	public void hierarchyChanged( DockHierarchyEvent event ){
-    		// ignore
-    	}
-    	
-    	public void controllerChanged( DockHierarchyEvent event ){
-    		if( controller != null ){
-    			controller.removeRepresentative( this );
-    			controller = null;
-    		}
-    		controller = dockable.getController();
-    		if( controller != null ){
-    			controller.addRepresentative( this );
-    		}
-    	}
-    	
-		public void addMouseInputListener( MouseInputListener listener ){
-			getOwner().addMouseListener( listener );
-			getOwner().addMouseMotionListener( listener );
-		}
-
-		public Component getComponent(){
-			return getOwner();
-		}
-
-		public DockElement getElement(){
-			return dockable;
-		}
-
-		public Point getPopupLocation( Point click, boolean popupTrigger ){
-			if( popupTrigger ){
-				return click;
-			}
-			return null;
-		}
-
-		public boolean isUsedAsTitle(){
-			return false;
-		}
-
-		public void removeMouseInputListener( MouseInputListener listener ){
-			getOwner().removeMouseListener( listener );
-			getOwner().removeMouseMotionListener( listener );
-		}
-
-		public boolean shouldFocus(){
-			return false;
-		}
-		
-		public boolean shouldTransfersFocus(){
-			return true;
-		}
-    }
-}
->>>>>>> 40609b39
+}