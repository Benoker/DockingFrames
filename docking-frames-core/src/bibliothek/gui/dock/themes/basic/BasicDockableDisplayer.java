--- conflicted
+++ resolved
@@ -164,28 +164,7 @@
     
     
     /** the panel that shows the content of this displayer */
-<<<<<<< HEAD
-    private BackgroundPanel content = new ConfiguredBackgroundPanel( null, Transparency.TRANSPARENT ){
-    	@Override
-    	public void doLayout(){
-	    	BasicDockableDisplayer.this.doLayout( content );
-    	}
-    	@Override
-    	public Dimension getMinimumSize(){
-    		return getContentMinimumSize();
-    	}
-    	@Override
-    	public Dimension getPreferredSize(){
-    		return getContentPreferredSize();
-    	}
-    	@Override
-    	public Dimension getMaximumSize(){
-    		return getContentMaximumSize();
-    	}
-    };
-=======
     private DisplayerContentPane content;
->>>>>>> 2a35c327
     
     /**
      * Creates a new displayer
@@ -596,155 +575,6 @@
     	return this;
     }
     
-<<<<<<< HEAD
-    public Dimension getContentMinimumSize() {
-    	Dimension base;
-    	
-    	if( title == null && dockable != null )
-    		base = getComponent( dockable ).getMinimumSize();
-    	else if( dockable == null && title != null )
-    		base = getComponent( title ).getMinimumSize();
-    	else if( dockable == null && title == null )
-    		base = new Dimension( 0, 0 );
-    	else if( location == Location.LEFT || location == Location.RIGHT ){
-    		Dimension titleSize = getComponent( title ).getMinimumSize();
-    		base = getComponent( dockable ).getMinimumSize();
-    		base = new Dimension( base.width + titleSize.width, 
-    				Math.max( base.height, titleSize.height ));
-    	}
-    	else{
-    		Dimension titleSize = getComponent( title ).getMinimumSize();
-    		base = getComponent( dockable ).getMinimumSize();
-    		base = new Dimension( Math.max( titleSize.width, base.width ),
-    				titleSize.height + base.height );
-    	}
-    	
-    	Insets insets = getInsets();
-    	if( insets != null ){
-    		base = new Dimension( base.width + insets.left + insets.right,
-    				base.height + insets.top + insets.bottom );
-    	}
-    	return base;
-    }
-    
-    public Dimension getContentPreferredSize() {
-    	Dimension base;
-    	
-    	if( title == null && dockable != null )
-    		base = getComponent( dockable ).getPreferredSize();
-    	else if( dockable == null && title != null )
-    		base = getComponent( title ).getPreferredSize();
-    	else if( dockable == null && title == null )
-    		base = new Dimension( 0, 0 );
-    	else if( location == Location.LEFT || location == Location.RIGHT ){
-    		Dimension titleSize = getComponent( title ).getPreferredSize();
-    		base = getComponent( dockable ).getPreferredSize();
-    		base = new Dimension( base.width + titleSize.width, 
-    				Math.max( base.height, titleSize.height ));
-    	}
-    	else{
-    		Dimension titleSize = getComponent( title ).getPreferredSize();
-    		base = getComponent( dockable ).getPreferredSize();
-    		base = new Dimension( Math.max( titleSize.width, base.width ),
-    				titleSize.height + base.height );
-    	}
-    	
-    	Insets insets = getInsets();
-    	if( insets != null ){
-    		base = new Dimension( base.width + insets.left + insets.right,
-    				base.height + insets.top + insets.bottom );
-    	}
-    	return base;
-    }
-    
-    public Dimension getContentMaximumSize() {
-    	Dimension base;
-    	
-    	if( title == null && dockable != null )
-    		base = getComponent( dockable ).getMaximumSize();
-    	else if( dockable == null && title != null )
-    		base = getComponent( title ).getMaximumSize();
-    	else if( dockable == null && title == null )
-    		base = new Dimension( 0, 0 );
-    	else if( location == Location.LEFT || location == Location.RIGHT ){
-    		Dimension titleSize = getComponent( title ).getMaximumSize();
-    		base = getComponent( dockable ).getMaximumSize();
-    		base = new Dimension( base.width + titleSize.width, 
-    				Math.max( base.height, titleSize.height ));
-    	}
-    	else{
-    		Dimension titleSize = getComponent( title ).getMaximumSize();
-    		base = getComponent( dockable ).getMaximumSize();
-    		base = new Dimension( Math.max( titleSize.width, base.width ),
-    				titleSize.height + base.height );
-    	}
-    	
-    	Insets insets = getInsets();
-    	if( insets != null ){
-    		base = new Dimension( base.width + insets.left + insets.right,
-    				base.height + insets.top + insets.bottom );
-    	}
-    	return base;
-    }
-    
-    protected void doLayout( JPanel content ){
-        Insets insets = content.getInsets();
-        if( insets == null )
-            insets = new Insets(0,0,0,0);
-        
-        int x = insets.left;
-        int y = insets.top;
-        int width = content.getWidth() - insets.left - insets.right;
-        int height = content.getHeight() - insets.top - insets.bottom;
-        
-        if( title == null && dockable == null )
-            return;
-        
-        width = Math.max( 0, width );
-        height = Math.max( 0, height );
-        
-        if( title == null )
-            getComponent( dockable ).setBounds( x, y, width, height );
-
-        else if( dockable == null )
-            getComponent( title ).setBounds( x, y, width, height );
-        
-        else{
-            Dimension preferred = getComponent( title ).getPreferredSize();
-            
-            int preferredWidth = preferred.width;
-            int preferredHeight = preferred.height;
-            
-            if( location == Location.LEFT || location == Location.RIGHT ){
-                preferredWidth = Math.min( preferredWidth, width );
-                preferredHeight = height;
-            }
-            else{
-                preferredWidth = width;
-                preferredHeight = Math.min( preferredHeight, height );
-            }
-            
-            if( location == Location.LEFT ){
-                getComponent( title ).setBounds( x, y, preferredWidth, preferredHeight );
-                getComponent( dockable ).setBounds( x+preferredWidth, y, width - preferredWidth, height );
-            }
-            else if( location == Location.RIGHT ){
-                getComponent( title ).setBounds( x+width-preferredWidth, y, preferredWidth, preferredHeight );
-                getComponent( dockable ).setBounds( x, y, width - preferredWidth, preferredHeight );
-            }
-            else if( location == Location.BOTTOM ){
-                getComponent( title ).setBounds( x, y+height - preferredHeight, preferredWidth, preferredHeight );
-                getComponent( dockable ).setBounds( x, y, preferredWidth, height - preferredHeight );
-            }
-            else{
-                getComponent( title ).setBounds( x, y, preferredWidth, preferredHeight );
-                getComponent( dockable ).setBounds( x, y+preferredHeight, preferredWidth, height - preferredHeight );
-            }
-        }
-    }
-    
-=======
->>>>>>> 2a35c327
     public Insets getDockableInsets() {
         Insets insets = getInsets();
         if( insets == null )
