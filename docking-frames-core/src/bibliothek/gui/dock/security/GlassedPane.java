/*
 * Bibliothek - DockingFrames
 * Library built on Java/Swing, allows the user to "drag and drop"
 * panels containing any Swing-Component the developer likes to add.
 * 
 * Copyright (C) 2007 Benjamin Sigg
 * 
 * This library is free software; you can redistribute it and/or
 * modify it under the terms of the GNU Lesser General Public
 * License as published by the Free Software Foundation; either
 * version 2.1 of the License, or (at your option) any later version.
 *
 * This library is distributed in the hope that it will be useful,
 * but WITHOUT ANY WARRANTY; without even the implied warranty of
 * MERCHANTABILITY or FITNESS FOR A PARTICULAR PURPOSE.  See the GNU
 * Lesser General Public License for more details.
 *
 * You should have received a copy of the GNU Lesser General Public
 * License along with this library; if not, write to the Free Software
 * Foundation, Inc., 51 Franklin Street, Fifth Floor, Boston, MA  02110-1301  USA
 * 
 * Benjamin Sigg
 * benjamin_sigg@gmx.ch
 * CH - Switzerland
 */

package bibliothek.gui.dock.security;

import java.awt.Component;
import java.awt.Cursor;
import java.awt.Dimension;
import java.awt.Point;
import java.awt.event.KeyEvent;
import java.awt.event.MouseEvent;
import java.awt.event.MouseListener;
import java.awt.event.MouseMotionListener;
import java.awt.event.MouseWheelEvent;
import java.awt.event.MouseWheelListener;

import javax.swing.JComponent;
import javax.swing.JPanel;
import javax.swing.JToolTip;
import javax.swing.SwingUtilities;

import bibliothek.gui.DockController;
import bibliothek.gui.dock.control.focus.FocusController;
import bibliothek.gui.dock.control.focus.MouseFocusObserver;
<<<<<<< HEAD
import bibliothek.util.Todo;
import bibliothek.util.Todo.Compatibility;
import bibliothek.util.Todo.Priority;
import bibliothek.util.Todo.Version;
=======
import bibliothek.gui.dock.util.PropertyKey;
import bibliothek.gui.dock.util.PropertyValue;
import bibliothek.gui.dock.util.property.ConstantPropertyFactory;
>>>>>>> 60f9d065
import bibliothek.util.Workarounds;

/**
 * A panel containing two children: a "content pane" and a "glass pane". The
 * "content pane" can be replaced by the client and can be any {@link JComponent}.
 * The "glassed pane" is an invisible panel above the "content pane". It will
 * catch all {@link MouseEvent}s, inform the {@link FocusController} about
 * them, and then forward the events to the "content pane".
 * @author Benjamin Sigg
<<<<<<< HEAD
 */
@Todo( compatibility=Compatibility.COMPATIBLE, priority=Priority.MAJOR, target=Version.VERSION_1_1_1,
	description="In Java 1.7 if a mouse-dragged is followed by a mouse-exit, and the mouse is over another GlassedPane, then this GlassedPane no longer receives events that it received in Java 1.6")
public class GlassedPane extends JPanel{
=======
 */
public class GlassedPane extends JPanel{
	/** the strategy used by a {@link GlassedPane} to manage its tooltips */
	public static final PropertyKey<TooltipStrategy> TOOLTIP_STRATEGY = new PropertyKey<TooltipStrategy>( "tooltip strategy", 
			new ConstantPropertyFactory<TooltipStrategy>( new DefaultTooltipStrategy() ), true );
	
>>>>>>> 60f9d065
    /** An arbitrary component */
    private JComponent contentPane = new JPanel();
    /** A component lying over all other components. Catches every MouseEvent */
    private JComponent glassPane = new GlassPane();
    /** A controller which will be informed about every click of the mouse */
    private DockController controller;
    
    /** the strategy used to manage tooltips */
    private PropertyValue<TooltipStrategy> tooltips = new PropertyValue<TooltipStrategy>( TOOLTIP_STRATEGY ){
		@Override
		protected void valueChanged( TooltipStrategy oldValue, TooltipStrategy newValue ){
			if( oldValue != null ){
				oldValue.uninstall( GlassedPane.this );
			}
			if( newValue != null ){
				newValue.install( GlassedPane.this );
			}
		}
	};
    
    /**
     * Creates a new pane
     */
    public GlassedPane(){
        setLayout( null );
        contentPane.setOpaque( false );
        setOpaque( false );
        
        add( glassPane );
        add( contentPane );
        setFocusCycleRoot( true );
    }
    
    /**
     * Sets the controller to inform about {@link KeyEvent}s.
     * @param controller the controller to inform
     */
    public void setController( DockController controller ){
		this.controller = controller;
		tooltips.setProperties( controller );
	}

    @Override
    public void doLayout() {
        int width = getWidth();
        int height = getHeight();
        if( contentPane != null ){
        	contentPane.setBounds( 0, 0, width, height );
        }
        glassPane.setBounds( 0, 0, width, height );
    }

    @Override
    public Dimension getPreferredSize() {
    	if( contentPane == null ){
    		return super.getPreferredSize();
    	}
        return contentPane.getPreferredSize();
    }
    @Override
    public Dimension getMaximumSize() {
    	if( contentPane == null ){
    		return super.getMaximumSize();
    	}
        return contentPane.getMaximumSize();
    }
    @Override
    public Dimension getMinimumSize() {
    	if( contentPane == null ){
    		return super.getMinimumSize();
    	}
    	return contentPane.getMinimumSize();
    }

    /**
     * Sets the center panel of this GlassedPane.
     * @param contentPane the content of this pane, a value of <code>null</code> will
     * just remove the current content pane
     */
    public void setContentPane( JComponent contentPane ) {
        this.contentPane = contentPane;

        removeAll();

        add( glassPane );
        if( contentPane != null ){
        	add( contentPane );
        }
    }

    /**
     * Gets the content of this pane.
     * @return the content, may be <code>null</code>
     */
    public JComponent getContentPane(){
        return contentPane;
    }

    /**
     * Gets the transparent panel that is lying over the ContentPane.
     * @return the GlassPane
     */
    public JComponent getGlassPane(){
        return glassPane;
    }
    
    /**
     * A panel that lies over all other components of the enclosing GlassedPane.
     * This panel catches all MouseEvent, and informs the {@link MouseFocusObserver}.
     * @author Benjamin Sigg
     */
    public class GlassPane extends JPanel implements MouseListener, MouseMotionListener, MouseWheelListener{
        /** the component where a drag-event started */
        private Component dragged;
        /** the component currently under the mouse */
        private Component over;
        /** the number of pressed buttons */
        private int downCount = 0;

        /** callback forwarded to the current {@link TooltipStrategy} of {@link GlassedPane#tooltips} */
        private TooltipStrategyCallback callback = new TooltipStrategyCallback(){
			public void setToolTipText( String text ){
				GlassPane.this.setToolTipText( text );
			}
			
			public String getToolTipText(){
				return GlassPane.this.getToolTipText();
			}
			
			public GlassedPane getGlassedPane(){
				return GlassedPane.this;
			}
			
			public JToolTip createToolTip(){
				return superCreateToolTip();
			}
		};
        
        /**
         * Creates a new GlassPane.
         */
        public GlassPane(){
            addMouseListener( this );
            addMouseMotionListener( this );
            addMouseWheelListener( this );

            setOpaque( false );
            
            setFocusable( false );
            
            Workarounds.getDefault().markAsGlassPane( this );
        }

//        @Override
//        protected void paintComponent( Graphics g ){
//	        g.setColor( Color.BLUE );
//	        int w = getWidth();
//	        int h = getHeight();
//	        g.drawLine( 0, 0, w, h );
//	        g.drawLine( w, 0, 0, h );
//        }
        
        public void mouseClicked( MouseEvent e ) {
            if( !e.isConsumed() )
                send( e );
        }

        public void mousePressed( MouseEvent e ) {
            if( !e.isConsumed() )
                send( e );
        }

        public void mouseReleased( MouseEvent e ) {
            if( !e.isConsumed() )
                send( e );
        }

        public void mouseEntered( MouseEvent e ) {
            if( !e.isConsumed() )
                send( e );
        }

        public void mouseExited( MouseEvent e ) {
            if( !e.isConsumed() && isVisible() )
                send( e );

            if( !isVisible() ){
                downCount = 0;
            }
        }

        public void mouseDragged( MouseEvent e ) {
            if( !e.isConsumed() )
                send( e );
        }

        public void mouseMoved( MouseEvent e ) {
            if( !e.isConsumed() )
                send( e );
        }

        public void mouseWheelMoved( MouseWheelEvent e ) {
            if( !e.isConsumed() )
                send( e );
        }

        /**
         * Shorthand for <code>send( e, e.getID() );</code>.
         * @param e the event to send
         */
        private void send( MouseEvent e ){
            send( e, e.getID() );
        }

        /**
         * Dispatches the event <code>e</code> to the ContentPane or a child
         * of the ContentPane. Also informs the {@link MouseFocusObserver} about the event.
         * @param e the event to handle
         * @param id the type of the event
         */
        private void send( MouseEvent e, int id ){
        	if( contentPane == null ){
        		return;
        	}

            Point mouse = e.getPoint();
            Component component = SwingUtilities.getDeepestComponentAt( contentPane, mouse.x, mouse.y );

            boolean drag = id == MouseEvent.MOUSE_DRAGGED;
            boolean press = id == MouseEvent.MOUSE_PRESSED;
            boolean release = id == MouseEvent.MOUSE_RELEASED;
            boolean moved = id == MouseEvent.MOUSE_MOVED;
            boolean entered = id == MouseEvent.MOUSE_ENTERED;
            boolean exited = id == MouseEvent.MOUSE_EXITED;
            
            if( drag && dragged == null )
                dragged = component;
            else if( drag )
                component = dragged;

            if( press ){
            	downCount |= 1 << e.getButton();
            }

            if( downCount > 0 && dragged != null )
                component = dragged;
            else if( downCount > 0 && dragged == null )
                dragged = component;
            else if( downCount == 0 )
                dragged = null;

            if( release ){
            	downCount &= ~(1 << e.getButton());
            }
            if( (e.getModifiersEx() & (MouseEvent.BUTTON1_DOWN_MASK | MouseEvent.BUTTON2_DOWN_MASK | MouseEvent.BUTTON3_DOWN_MASK)) == 0 ){
            	// no button is pressed currently, reset dragging
            	downCount = 0;
            	dragged = null;
            }
            boolean overNewComponent = false;
            
            if( moved || entered || exited ){
                if( over != component ){
                	overNewComponent = true;
                    if( over != null ){
                        over.dispatchEvent( new MouseEvent( 
                                over, MouseEvent.MOUSE_EXITED, e.getWhen(), e.getModifiers(), 
                                mouse.x, mouse.y, e.getClickCount(), e.isPopupTrigger(), 
                                e.getButton() ));
                    }

                    over = component;

                    if( over != null ){
                        over.dispatchEvent( new MouseEvent( 
                                over, MouseEvent.MOUSE_ENTERED, e.getWhen(), e.getModifiers(), 
                                mouse.x, mouse.y, e.getClickCount(), e.isPopupTrigger(), 
                                e.getButton() ));
                    }
                }
            }
            
            if( component == null ){
                setCursor( null );
                setToolTipText( null );
            }
            else{
                mouse = SwingUtilities.convertPoint( this, mouse, component );
                MouseEvent forward = new MouseEvent( 
                        component, id, e.getWhen(), e.getModifiers(), 
                        mouse.x, mouse.y, e.getClickCount(), e.isPopupTrigger(), 
                        e.getButton() );
                
                if( controller != null ){
                	controller.getGlobalMouseDispatcher().dispatch( forward );
                }
                
                component.dispatchEvent( forward );
                
                Cursor cursor = component.getCursor();
                if( getCursor() != cursor )
                    setCursor( cursor );

                tooltips.getValue().setTooltipText( over, forward, overNewComponent, callback );
            }
        }

        @Override
        public JToolTip createToolTip(){
        	return tooltips.getValue().createTooltip( over, callback );
        }

        private JToolTip superCreateToolTip(){
        	return super.createToolTip();
        }
        
        /**
         * Dispatches the event <code>e</code> to the ContentPane or one
         * of the children of ContentPane. Also informs the focusController about
         * the event.
         * @param e the event to dispatch
         */
        private void send( MouseWheelEvent e ){
        	if( contentPane == null ){
        		return;
        	}
        	
            Point mouse = e.getPoint();
            Component component = SwingUtilities.getDeepestComponentAt( contentPane, mouse.x, mouse.y );
            if( component != null ){
                mouse = SwingUtilities.convertPoint( this, mouse, component );
                MouseWheelEvent forward = new MouseWheelEvent( 
                        component, e.getID(), e.getWhen(), e.getModifiers(), 
                        mouse.x, mouse.y, e.getClickCount(), e.isPopupTrigger(), 
                        e.getScrollType(), e.getScrollAmount(), e.getWheelRotation() );
                
                if( controller != null ){
                	controller.getGlobalMouseDispatcher().dispatch( forward );
                }
                
                component.dispatchEvent( forward );
            }
        }
    }
}<|MERGE_RESOLUTION|>--- conflicted
+++ resolved
@@ -24,8 +24,8 @@
  * CH - Switzerland
  */
 
-package bibliothek.gui.dock.security;
-
+package bibliothek.gui.dock.security;
+
 import java.awt.Component;
 import java.awt.Cursor;
 import java.awt.Dimension;
@@ -45,44 +45,36 @@
 import bibliothek.gui.DockController;
 import bibliothek.gui.dock.control.focus.FocusController;
 import bibliothek.gui.dock.control.focus.MouseFocusObserver;
-<<<<<<< HEAD
 import bibliothek.util.Todo;
 import bibliothek.util.Todo.Compatibility;
 import bibliothek.util.Todo.Priority;
 import bibliothek.util.Todo.Version;
-=======
 import bibliothek.gui.dock.util.PropertyKey;
 import bibliothek.gui.dock.util.PropertyValue;
 import bibliothek.gui.dock.util.property.ConstantPropertyFactory;
->>>>>>> 60f9d065
 import bibliothek.util.Workarounds;
-
+
 /**
  * A panel containing two children: a "content pane" and a "glass pane". The
  * "content pane" can be replaced by the client and can be any {@link JComponent}.
  * The "glassed pane" is an invisible panel above the "content pane". It will
  * catch all {@link MouseEvent}s, inform the {@link FocusController} about
- * them, and then forward the events to the "content pane".
+ * them, and then forward the events to the "content pane".
  * @author Benjamin Sigg
-<<<<<<< HEAD
  */
 @Todo( compatibility=Compatibility.COMPATIBLE, priority=Priority.MAJOR, target=Version.VERSION_1_1_1,
-	description="In Java 1.7 if a mouse-dragged is followed by a mouse-exit, and the mouse is over another GlassedPane, then this GlassedPane no longer receives events that it received in Java 1.6")
-public class GlassedPane extends JPanel{
-=======
- */
+	description="In Java 1.7 if a mouse-dragged is followed by a mouse-exit, and the mouse is over another GlassedPane, then this GlassedPane no longer receives events that it received in Java 1.6")
 public class GlassedPane extends JPanel{
 	/** the strategy used by a {@link GlassedPane} to manage its tooltips */
 	public static final PropertyKey<TooltipStrategy> TOOLTIP_STRATEGY = new PropertyKey<TooltipStrategy>( "tooltip strategy", 
 			new ConstantPropertyFactory<TooltipStrategy>( new DefaultTooltipStrategy() ), true );
 	
->>>>>>> 60f9d065
-    /** An arbitrary component */
-    private JComponent contentPane = new JPanel();
-    /** A component lying over all other components. Catches every MouseEvent */
-    private JComponent glassPane = new GlassPane();
-    /** A controller which will be informed about every click of the mouse */
-    private DockController controller;
+    /** An arbitrary component */
+    private JComponent contentPane = new JPanel();
+    /** A component lying over all other components. Catches every MouseEvent */
+    private JComponent glassPane = new GlassPane();
+    /** A controller which will be informed about every click of the mouse */
+    private DockController controller;
     
     /** the strategy used to manage tooltips */
     private PropertyValue<TooltipStrategy> tooltips = new PropertyValue<TooltipStrategy>( TOOLTIP_STRATEGY ){
@@ -96,105 +88,105 @@
 			}
 		}
 	};
-    
-    /**
-     * Creates a new pane
-     */
-    public GlassedPane(){
+    
+    /**
+     * Creates a new pane
+     */
+    public GlassedPane(){
         setLayout( null );
         contentPane.setOpaque( false );
         setOpaque( false );
-        
-        add( glassPane );
-        add( contentPane );
-        setFocusCycleRoot( true );
-    }
+        
+        add( glassPane );
+        add( contentPane );
+        setFocusCycleRoot( true );
+    }
     
     /**
      * Sets the controller to inform about {@link KeyEvent}s.
      * @param controller the controller to inform
-     */
+     */
     public void setController( DockController controller ){
 		this.controller = controller;
 		tooltips.setProperties( controller );
-	}
-
-    @Override
-    public void doLayout() {
-        int width = getWidth();
+	}
+
+    @Override
+    public void doLayout() {
+        int width = getWidth();
         int height = getHeight();
-        if( contentPane != null ){
+        if( contentPane != null ){
         	contentPane.setBounds( 0, 0, width, height );
-        }
-        glassPane.setBounds( 0, 0, width, height );
-    }
-
-    @Override
+        }
+        glassPane.setBounds( 0, 0, width, height );
+    }
+
+    @Override
     public Dimension getPreferredSize() {
     	if( contentPane == null ){
     		return super.getPreferredSize();
-    	}
-        return contentPane.getPreferredSize();
-    }
-    @Override
+    	}
+        return contentPane.getPreferredSize();
+    }
+    @Override
     public Dimension getMaximumSize() {
     	if( contentPane == null ){
     		return super.getMaximumSize();
-    	}
-        return contentPane.getMaximumSize();
-    }
-    @Override
+    	}
+        return contentPane.getMaximumSize();
+    }
+    @Override
     public Dimension getMinimumSize() {
     	if( contentPane == null ){
     		return super.getMinimumSize();
     	}
-    	return contentPane.getMinimumSize();
-    }
-
-    /**
-     * Sets the center panel of this GlassedPane.
+    	return contentPane.getMinimumSize();
+    }
+
+    /**
+     * Sets the center panel of this GlassedPane.
      * @param contentPane the content of this pane, a value of <code>null</code> will
-     * just remove the current content pane
-     */
-    public void setContentPane( JComponent contentPane ) {
-        this.contentPane = contentPane;
-
-        removeAll();
-
+     * just remove the current content pane
+     */
+    public void setContentPane( JComponent contentPane ) {
+        this.contentPane = contentPane;
+
+        removeAll();
+
         add( glassPane );
-        if( contentPane != null ){
+        if( contentPane != null ){
         	add( contentPane );
-        }
-    }
-
-    /**
-     * Gets the content of this pane.
-     * @return the content, may be <code>null</code>
-     */
-    public JComponent getContentPane(){
-        return contentPane;
-    }
-
-    /**
-     * Gets the transparent panel that is lying over the ContentPane.
-     * @return the GlassPane
-     */
-    public JComponent getGlassPane(){
-        return glassPane;
-    }
-    
-    /**
-     * A panel that lies over all other components of the enclosing GlassedPane.
-     * This panel catches all MouseEvent, and informs the {@link MouseFocusObserver}.
-     * @author Benjamin Sigg
-     */
-    public class GlassPane extends JPanel implements MouseListener, MouseMotionListener, MouseWheelListener{
-        /** the component where a drag-event started */
-        private Component dragged;
-        /** the component currently under the mouse */
-        private Component over;
-        /** the number of pressed buttons */
-        private int downCount = 0;
+        }
+    }
+
+    /**
+     * Gets the content of this pane.
+     * @return the content, may be <code>null</code>
+     */
+    public JComponent getContentPane(){
+        return contentPane;
+    }
+
+    /**
+     * Gets the transparent panel that is lying over the ContentPane.
+     * @return the GlassPane
+     */
+    public JComponent getGlassPane(){
+        return glassPane;
+    }
+    
+    /**
+     * A panel that lies over all other components of the enclosing GlassedPane.
+     * This panel catches all MouseEvent, and informs the {@link MouseFocusObserver}.
+     * @author Benjamin Sigg
+     */
+    public class GlassPane extends JPanel implements MouseListener, MouseMotionListener, MouseWheelListener{
+        /** the component where a drag-event started */
+        private Component dragged;
+        /** the component currently under the mouse */
+        private Component over;
+        /** the number of pressed buttons */
+        private int downCount = 0;
 
         /** callback forwarded to the current {@link TooltipStrategy} of {@link GlassedPane#tooltips} */
         private TooltipStrategyCallback callback = new TooltipStrategyCallback(){
@@ -214,21 +206,21 @@
 				return superCreateToolTip();
 			}
 		};
-        
-        /**
-         * Creates a new GlassPane.
-         */
-        public GlassPane(){
-            addMouseListener( this );
-            addMouseMotionListener( this );
-            addMouseWheelListener( this );
-
+        
+        /**
+         * Creates a new GlassPane.
+         */
+        public GlassPane(){
+            addMouseListener( this );
+            addMouseMotionListener( this );
+            addMouseWheelListener( this );
+
             setOpaque( false );
             
             setFocusable( false );
             
-            Workarounds.getDefault().markAsGlassPane( this );
-        }
+            Workarounds.getDefault().markAsGlassPane( this );
+        }
 
 //        @Override
 //        protected void paintComponent( Graphics g ){
@@ -238,98 +230,98 @@
 //	        g.drawLine( 0, 0, w, h );
 //	        g.drawLine( w, 0, 0, h );
 //        }
-        
-        public void mouseClicked( MouseEvent e ) {
-            if( !e.isConsumed() )
-                send( e );
-        }
-
-        public void mousePressed( MouseEvent e ) {
-            if( !e.isConsumed() )
-                send( e );
-        }
-
-        public void mouseReleased( MouseEvent e ) {
-            if( !e.isConsumed() )
-                send( e );
-        }
-
-        public void mouseEntered( MouseEvent e ) {
-            if( !e.isConsumed() )
-                send( e );
-        }
-
-        public void mouseExited( MouseEvent e ) {
-            if( !e.isConsumed() && isVisible() )
-                send( e );
-
-            if( !isVisible() ){
-                downCount = 0;
-            }
-        }
-
-        public void mouseDragged( MouseEvent e ) {
-            if( !e.isConsumed() )
-                send( e );
-        }
-
-        public void mouseMoved( MouseEvent e ) {
-            if( !e.isConsumed() )
-                send( e );
-        }
-
-        public void mouseWheelMoved( MouseWheelEvent e ) {
-            if( !e.isConsumed() )
-                send( e );
-        }
-
-        /**
-         * Shorthand for <code>send( e, e.getID() );</code>.
-         * @param e the event to send
-         */
-        private void send( MouseEvent e ){
-            send( e, e.getID() );
-        }
-
-        /**
-         * Dispatches the event <code>e</code> to the ContentPane or a child
-         * of the ContentPane. Also informs the {@link MouseFocusObserver} about the event.
-         * @param e the event to handle
-         * @param id the type of the event
-         */
+        
+        public void mouseClicked( MouseEvent e ) {
+            if( !e.isConsumed() )
+                send( e );
+        }
+
+        public void mousePressed( MouseEvent e ) {
+            if( !e.isConsumed() )
+                send( e );
+        }
+
+        public void mouseReleased( MouseEvent e ) {
+            if( !e.isConsumed() )
+                send( e );
+        }
+
+        public void mouseEntered( MouseEvent e ) {
+            if( !e.isConsumed() )
+                send( e );
+        }
+
+        public void mouseExited( MouseEvent e ) {
+            if( !e.isConsumed() && isVisible() )
+                send( e );
+
+            if( !isVisible() ){
+                downCount = 0;
+            }
+        }
+
+        public void mouseDragged( MouseEvent e ) {
+            if( !e.isConsumed() )
+                send( e );
+        }
+
+        public void mouseMoved( MouseEvent e ) {
+            if( !e.isConsumed() )
+                send( e );
+        }
+
+        public void mouseWheelMoved( MouseWheelEvent e ) {
+            if( !e.isConsumed() )
+                send( e );
+        }
+
+        /**
+         * Shorthand for <code>send( e, e.getID() );</code>.
+         * @param e the event to send
+         */
+        private void send( MouseEvent e ){
+            send( e, e.getID() );
+        }
+
+        /**
+         * Dispatches the event <code>e</code> to the ContentPane or a child
+         * of the ContentPane. Also informs the {@link MouseFocusObserver} about the event.
+         * @param e the event to handle
+         * @param id the type of the event
+         */
         private void send( MouseEvent e, int id ){
         	if( contentPane == null ){
         		return;
         	}
-
-            Point mouse = e.getPoint();
-            Component component = SwingUtilities.getDeepestComponentAt( contentPane, mouse.x, mouse.y );
-
-            boolean drag = id == MouseEvent.MOUSE_DRAGGED;
-            boolean press = id == MouseEvent.MOUSE_PRESSED;
-            boolean release = id == MouseEvent.MOUSE_RELEASED;
-            boolean moved = id == MouseEvent.MOUSE_MOVED;
-            boolean entered = id == MouseEvent.MOUSE_ENTERED;
-            boolean exited = id == MouseEvent.MOUSE_EXITED;
-            
-            if( drag && dragged == null )
-                dragged = component;
-            else if( drag )
-                component = dragged;
-
+
+            Point mouse = e.getPoint();
+            Component component = SwingUtilities.getDeepestComponentAt( contentPane, mouse.x, mouse.y );
+
+            boolean drag = id == MouseEvent.MOUSE_DRAGGED;
+            boolean press = id == MouseEvent.MOUSE_PRESSED;
+            boolean release = id == MouseEvent.MOUSE_RELEASED;
+            boolean moved = id == MouseEvent.MOUSE_MOVED;
+            boolean entered = id == MouseEvent.MOUSE_ENTERED;
+            boolean exited = id == MouseEvent.MOUSE_EXITED;
+            
+            if( drag && dragged == null )
+                dragged = component;
+            else if( drag )
+                component = dragged;
+
             if( press ){
             	downCount |= 1 << e.getButton();
-            }
-
-            if( downCount > 0 && dragged != null )
-                component = dragged;
-            else if( downCount > 0 && dragged == null )
-                dragged = component;
-            else if( downCount == 0 )
-                dragged = null;
-
+            }
+
+            if( downCount > 0 && dragged != null )
+                component = dragged;
+            else if( downCount > 0 && dragged == null )
+                dragged = component;
+            else if( downCount == 0 )
+                dragged = null;
+
             if( release ){
-            	downCount &= ~(1 << e.getButton());
+            	downCount &= ~(1 << e.getButton());
             }
             if( (e.getModifiersEx() & (MouseEvent.BUTTON1_DOWN_MASK | MouseEvent.BUTTON2_DOWN_MASK | MouseEvent.BUTTON3_DOWN_MASK)) == 0 ){
             	// no button is pressed currently, reset dragging
@@ -337,52 +329,52 @@
             	dragged = null;
             }
             boolean overNewComponent = false;
-            
-            if( moved || entered || exited ){
+            
+            if( moved || entered || exited ){
                 if( over != component ){
-                	overNewComponent = true;
-                    if( over != null ){
-                        over.dispatchEvent( new MouseEvent( 
-                                over, MouseEvent.MOUSE_EXITED, e.getWhen(), e.getModifiers(), 
-                                mouse.x, mouse.y, e.getClickCount(), e.isPopupTrigger(), 
-                                e.getButton() ));
-                    }
-
-                    over = component;
-
-                    if( over != null ){
-                        over.dispatchEvent( new MouseEvent( 
-                                over, MouseEvent.MOUSE_ENTERED, e.getWhen(), e.getModifiers(), 
-                                mouse.x, mouse.y, e.getClickCount(), e.isPopupTrigger(), 
-                                e.getButton() ));
-                    }
-                }
-            }
-            
-            if( component == null ){
-                setCursor( null );
-                setToolTipText( null );
-            }
-            else{
-                mouse = SwingUtilities.convertPoint( this, mouse, component );
-                MouseEvent forward = new MouseEvent( 
-                        component, id, e.getWhen(), e.getModifiers(), 
-                        mouse.x, mouse.y, e.getClickCount(), e.isPopupTrigger(), 
-                        e.getButton() );
-                
+                	overNewComponent = true;
+                    if( over != null ){
+                        over.dispatchEvent( new MouseEvent( 
+                                over, MouseEvent.MOUSE_EXITED, e.getWhen(), e.getModifiers(), 
+                                mouse.x, mouse.y, e.getClickCount(), e.isPopupTrigger(), 
+                                e.getButton() ));
+                    }
+
+                    over = component;
+
+                    if( over != null ){
+                        over.dispatchEvent( new MouseEvent( 
+                                over, MouseEvent.MOUSE_ENTERED, e.getWhen(), e.getModifiers(), 
+                                mouse.x, mouse.y, e.getClickCount(), e.isPopupTrigger(), 
+                                e.getButton() ));
+                    }
+                }
+            }
+            
+            if( component == null ){
+                setCursor( null );
+                setToolTipText( null );
+            }
+            else{
+                mouse = SwingUtilities.convertPoint( this, mouse, component );
+                MouseEvent forward = new MouseEvent( 
+                        component, id, e.getWhen(), e.getModifiers(), 
+                        mouse.x, mouse.y, e.getClickCount(), e.isPopupTrigger(), 
+                        e.getButton() );
+                
                 if( controller != null ){
                 	controller.getGlobalMouseDispatcher().dispatch( forward );
-                }
-                
-                component.dispatchEvent( forward );
-                
-                Cursor cursor = component.getCursor();
-                if( getCursor() != cursor )
-                    setCursor( cursor );
-
-                tooltips.getValue().setTooltipText( over, forward, overNewComponent, callback );
-            }
-        }
+                }
+                
+                component.dispatchEvent( forward );
+                
+                Cursor cursor = component.getCursor();
+                if( getCursor() != cursor )
+                    setCursor( cursor );
+
+                tooltips.getValue().setTooltipText( over, forward, overNewComponent, callback );
+            }
+        }
 
         @Override
         public JToolTip createToolTip(){
@@ -392,33 +384,33 @@
         private JToolTip superCreateToolTip(){
         	return super.createToolTip();
         }
-        
-        /**
-         * Dispatches the event <code>e</code> to the ContentPane or one
-         * of the children of ContentPane. Also informs the focusController about
-         * the event.
-         * @param e the event to dispatch
-         */
+        
+        /**
+         * Dispatches the event <code>e</code> to the ContentPane or one
+         * of the children of ContentPane. Also informs the focusController about
+         * the event.
+         * @param e the event to dispatch
+         */
         private void send( MouseWheelEvent e ){
         	if( contentPane == null ){
         		return;
         	}
-        	
-            Point mouse = e.getPoint();
-            Component component = SwingUtilities.getDeepestComponentAt( contentPane, mouse.x, mouse.y );
-            if( component != null ){
-                mouse = SwingUtilities.convertPoint( this, mouse, component );
-                MouseWheelEvent forward = new MouseWheelEvent( 
-                        component, e.getID(), e.getWhen(), e.getModifiers(), 
-                        mouse.x, mouse.y, e.getClickCount(), e.isPopupTrigger(), 
-                        e.getScrollType(), e.getScrollAmount(), e.getWheelRotation() );
-                
+        	
+            Point mouse = e.getPoint();
+            Component component = SwingUtilities.getDeepestComponentAt( contentPane, mouse.x, mouse.y );
+            if( component != null ){
+                mouse = SwingUtilities.convertPoint( this, mouse, component );
+                MouseWheelEvent forward = new MouseWheelEvent( 
+                        component, e.getID(), e.getWhen(), e.getModifiers(), 
+                        mouse.x, mouse.y, e.getClickCount(), e.isPopupTrigger(), 
+                        e.getScrollType(), e.getScrollAmount(), e.getWheelRotation() );
+                
                 if( controller != null ){
                 	controller.getGlobalMouseDispatcher().dispatch( forward );
-                }
-                
-                component.dispatchEvent( forward );
-            }
-        }
-    }
+                }
+                
+                component.dispatchEvent( forward );
+            }
+        }
+    }
 }