package bibliothek.gui.dock;

import java.awt.CardLayout;
import java.awt.Component;
import java.awt.Container;
import java.awt.Dimension;
import java.util.ArrayList;
import java.util.List;

import javax.swing.Icon;
import javax.swing.JComponent;
import javax.swing.JPanel;
import javax.swing.event.MouseInputListener;

import bibliothek.gui.DockController;
import bibliothek.gui.DockStation;
import bibliothek.gui.Dockable;
import bibliothek.gui.ToolbarInterface;
import bibliothek.gui.ToolbarElementInterface;
import bibliothek.gui.dock.dockable.AbstractDockable;
import bibliothek.gui.dock.dockable.DockableIcon;
import bibliothek.gui.dock.station.toolbar.ToolbarPartDockFactory;
import bibliothek.gui.dock.station.toolbar.ToolbarStrategy;
import bibliothek.gui.dock.toolbar.expand.ExpandableStateController;
import bibliothek.gui.dock.toolbar.expand.ExpandableToolbarItem;
import bibliothek.gui.dock.toolbar.expand.ExpandableToolbarItemListener;
import bibliothek.gui.dock.toolbar.expand.ExpandedState;
import bibliothek.gui.dock.util.PropertyKey;
import bibliothek.gui.dock.util.SilentPropertyValue;
import bibliothek.gui.dock.util.icon.DockIcon;

/**
 * A {@link Dockable} which consist only of one {@link JComponent}. This
 * dockable can be put in {@link DockStation} which implements marker interface
 * {@link ToolbarInterface}
 * 
 * @author Herve Guillaume
 */
public class ComponentDockable extends AbstractDockable implements
		ToolbarElementInterface, ExpandableToolbarItem{

	/** the component */
	private JPanel content;

	/** the layout of {@link #content} */
	private CardLayout contentLayout;

	/** all the {@link ExpandableToolbarItemListener}s */
	private List<ExpandableToolbarItemListener> expandableListeners = new ArrayList<ExpandableToolbarItemListener>();

	/** the current state of this {@link ExpandableToolbarItem} */
	private ExpandedState state = ExpandedState.SHRUNK;
<<<<<<< HEAD

	/** the {@link Component}s to show in different states */
	private Component[] components = new Component[ExpandedState.values().length];

=======
	
	/** the {@link Component}s to show in differnet states */
	private Component[] components = new Component[ ExpandedState.values().length ];
	
	/** all registered {@link MouseInputListener}s */
	private List<MouseInputListener> mouseListeners = new ArrayList<MouseInputListener>();
	
>>>>>>> 14caed2e
	/**
	 * Constructs a new ComponentDockable
	 */
	public ComponentDockable(){
		this(null, null, null);
	}

	/**
	 * Constructs a new ComponentDockable and sets the icon.
	 * 
	 * @param icon
	 *            the icon, to be shown at various places
	 */
	public ComponentDockable( Icon icon ){
		this(null, null, icon);
	}

	/**
	 * Constructs a new ComponentDockable and sets the title.
	 * 
	 * @param title
	 *            the title, to be shown at various places
	 */
	public ComponentDockable( String title ){
		this(null, title, null);
	}

	/**
	 * Constructs a new ComponentDockable and places one component onto the
	 * content pane.
	 * 
	 * @param component
	 *            the only child of the content pane
	 */
	public ComponentDockable( Component component ){
		this(component, null, null);
	}

	/**
	 * Constructs a new ComponentDockable, sets an icon and places one
	 * component.
	 * 
	 * @param component
	 *            the only child of the content pane
	 * @param icon
	 *            the icon, to be shown at various places
	 */
	public ComponentDockable( Component component, Icon icon ){
		this(component, null, icon);
	}

	/**
	 * Constructs a new ComponentDockable, sets the title and places one
	 * component.
	 * 
	 * @param component
	 *            the only child of the content pane
	 * @param title
	 *            the title, to be shown at various places
	 */
	public ComponentDockable( Component component, String title ){
		this(component, title, null);
	}

	/**
	 * Constructs a new ComponentDockable, sets the icon and the title, and
	 * places a component.
	 * 
	 * @param component
	 *            the only child of the content pane
	 * @param title
	 *            the title, to be shown at various places
	 * @param icon
	 *            the icon, to be shown at various places
	 */
	public ComponentDockable( Component component, String title, Icon icon ){
		super(PropertyKey.DOCKABLE_TITLE, PropertyKey.DOCKABLE_TOOLTIP);

		contentLayout = new CardLayout(){
			@Override
			public Dimension preferredLayoutSize( Container parent ){
				synchronized (parent.getTreeLock()){
					Component current = getNearestComponent(state);
					if (current == null){
						return new Dimension(10, 10);
					}
					return current.getPreferredSize();
				}
			}

			@Override
			public Dimension minimumLayoutSize( Container parent ){
				synchronized (parent.getTreeLock()){
					Component current = getNearestComponent(state);
					if (current == null){
						return new Dimension(10, 10);
					}
					return current.getMinimumSize();
				}
			}

			@Override
			public Dimension maximumLayoutSize( Container parent ){
				synchronized (parent.getTreeLock()){
					Component current = getNearestComponent(state);
					if (current == null){
						return new Dimension(10, 10);
					}
					return current.getMaximumSize();
				}
			}
		};

		content = new JPanel(contentLayout);

		new ExpandableStateController(this);

		if (component != null){
			setComponent(component, ExpandedState.SHRUNK);
		}

		setTitleIcon(icon);
		setTitleText(title);
	}

	/**
	 * Gets the component associated with the nearest {@link ExpandedState} with
	 * regards to the <code>state</code> parameter. If two states are equally
	 * close, the state with minor ordinal value is returned.
	 * 
	 * @param state
	 *            the state
	 * @return the component in the nearest state.
	 */
	private Component getNearestComponent( ExpandedState state ){
		int index = state.ordinal();
		while (index >= 0){
			if (components[index] != null){
				return components[index];
			}
			index--;
		}

		index = state.ordinal() + 1;
		while (index < components.length){
			if (components[index] != null){
				return components[index];
			}
			index++;
		}
		return null;
	}

	/**
	 * Gets the nearest value of {@link ExpandedState} with regards to the
	 * <code>state</code> parameter.
	 * 
	 * @param state
	 *            the state.
	 * @return the nearest state.
	 */
	private ExpandedState getNearestState( ExpandedState state ){
		Component nearest = getNearestComponent(state);
		if (nearest == null){
			return null;
		}
		for (ExpandedState next : ExpandedState.values()){
			if (components[next.ordinal()] == nearest){
				return next;
			}
		}
		return null;
	}
<<<<<<< HEAD

=======
	
	@Override
	public void addMouseInputListener( MouseInputListener listener ){
		super.addMouseInputListener( listener );
		mouseListeners.add( listener );
		for( Component component : components ){
			if( component != null ){
				component.addMouseListener( listener );
				component.addMouseMotionListener( listener );
			}
		}
	}
	
	@Override
	public void removeMouseInputListener( MouseInputListener listener ){
		super.removeMouseInputListener( listener );
		mouseListeners.remove( listener );
		for( Component component : components ){
			if( component != null ){
				component.removeMouseListener( listener );
				component.removeMouseMotionListener( listener );
			}
		}
	}
	
>>>>>>> 14caed2e
	/**
	 * Sets the {@link Component} which should be shown if in state
	 * <code>state</code>. Please note that the same {@link Component} cannot be
	 * used for more than one state.
	 * 
	 * @param component
	 *            the component to add
	 * @param state
	 *            the state in which to show <code>component</code>
	 */
	public void setComponent( Component component, ExpandedState state ){
<<<<<<< HEAD
		Component previous = components[state.ordinal()];
		if (previous != component){
			if (previous != null){
				content.remove(previous);
			}
			components[state.ordinal()] = component;
			if (component != null){
				content.add(component, state.toString());
=======
		Component previous = components[ state.ordinal() ];
		if( previous != component ){
			if( previous != null ){
				content.remove( previous );
				for( MouseInputListener listener : mouseListeners ){
					previous.removeMouseListener( listener );
					previous.removeMouseMotionListener( listener );
				}
			}
			
			components[ state.ordinal() ] = component;
			if( component != null ){
				content.add( component, state.toString() );
				for( MouseInputListener listener : mouseListeners ){
					component.addMouseListener( listener );
					component.addMouseMotionListener( listener );
				}
>>>>>>> 14caed2e
			}

			ExpandedState nearest = getNearestState(this.state);
			if (nearest != null){
				contentLayout.show(content, nearest.toString());
				content.revalidate();
			}
		}
	}
	
	@Override
	public void setExpandedState( ExpandedState state ){
		if (this.state != state){
			ExpandedState oldState = this.state;
			this.state = state;
			ExpandedState nearest = getNearestState(state);
			if (nearest != null){
				contentLayout.show(content, nearest.toString());
			}
			content.revalidate();
			for (ExpandableToolbarItemListener listener : expandableListeners
					.toArray(new ExpandableToolbarItemListener[expandableListeners
							.size()])){
				listener.changed(this, oldState, state);
			}
		}
	}

	@Override
	public ExpandedState getExpandedState(){
		return state;
	}

	@Override
	public Component getComponent(){
		return content;
	}

	@Override
	public void addExpandableListener( ExpandableToolbarItemListener listener ){
		if (listener == null){
			throw new IllegalArgumentException("listener must not be null");
		}
		expandableListeners.add(listener);
	}

	@Override
	public void removeExpandableListener( ExpandableToolbarItemListener listener ){
		expandableListeners.remove(listener);
	}

	@Override
	public DockStation asDockStation(){
		return null;
	}

	@Override
	public String getFactoryID(){
		return ToolbarPartDockFactory.ID;
	}

	@Override
	protected DockIcon createTitleIcon(){
		return new DockableIcon("dockable.default", this){
			protected void changed( Icon oldValue, Icon newValue ){
				fireTitleIconChanged(oldValue, newValue);
			}
		};
	}

	@Override
	public boolean accept( DockStation station ){
		System.out.println(this.toString()
				+ "## accept(DockStation station) ##");

		// as this method is called during drag&drop operations a DockController
		// is available

		SilentPropertyValue<ToolbarStrategy> value = new SilentPropertyValue<ToolbarStrategy>(
				ToolbarStrategy.STRATEGY, getController());
		ToolbarStrategy strategy = value.getValue();
		value.setProperties((DockController) null);

		return strategy.isToolbarGroupPartParent(station, this);
	}

	@Override
	public String toString(){
		return this.getClass().getSimpleName() + '@'
				+ Integer.toHexString(this.hashCode());
	}

}
<|MERGE_RESOLUTION|>--- conflicted
+++ resolved
@@ -1,400 +1,378 @@
-package bibliothek.gui.dock;
-
-import java.awt.CardLayout;
-import java.awt.Component;
-import java.awt.Container;
-import java.awt.Dimension;
-import java.util.ArrayList;
-import java.util.List;
-
-import javax.swing.Icon;
-import javax.swing.JComponent;
-import javax.swing.JPanel;
-import javax.swing.event.MouseInputListener;
-
-import bibliothek.gui.DockController;
-import bibliothek.gui.DockStation;
-import bibliothek.gui.Dockable;
-import bibliothek.gui.ToolbarInterface;
-import bibliothek.gui.ToolbarElementInterface;
-import bibliothek.gui.dock.dockable.AbstractDockable;
-import bibliothek.gui.dock.dockable.DockableIcon;
-import bibliothek.gui.dock.station.toolbar.ToolbarPartDockFactory;
-import bibliothek.gui.dock.station.toolbar.ToolbarStrategy;
-import bibliothek.gui.dock.toolbar.expand.ExpandableStateController;
-import bibliothek.gui.dock.toolbar.expand.ExpandableToolbarItem;
-import bibliothek.gui.dock.toolbar.expand.ExpandableToolbarItemListener;
-import bibliothek.gui.dock.toolbar.expand.ExpandedState;
-import bibliothek.gui.dock.util.PropertyKey;
-import bibliothek.gui.dock.util.SilentPropertyValue;
-import bibliothek.gui.dock.util.icon.DockIcon;
-
-/**
- * A {@link Dockable} which consist only of one {@link JComponent}. This
- * dockable can be put in {@link DockStation} which implements marker interface
- * {@link ToolbarInterface}
- * 
- * @author Herve Guillaume
- */
-public class ComponentDockable extends AbstractDockable implements
-		ToolbarElementInterface, ExpandableToolbarItem{
-
-	/** the component */
-	private JPanel content;
-
-	/** the layout of {@link #content} */
-	private CardLayout contentLayout;
-
-	/** all the {@link ExpandableToolbarItemListener}s */
-	private List<ExpandableToolbarItemListener> expandableListeners = new ArrayList<ExpandableToolbarItemListener>();
-
-	/** the current state of this {@link ExpandableToolbarItem} */
-	private ExpandedState state = ExpandedState.SHRUNK;
-<<<<<<< HEAD
-
-	/** the {@link Component}s to show in different states */
-	private Component[] components = new Component[ExpandedState.values().length];
-
-=======
-	
-	/** the {@link Component}s to show in differnet states */
-	private Component[] components = new Component[ ExpandedState.values().length ];
-	
-	/** all registered {@link MouseInputListener}s */
-	private List<MouseInputListener> mouseListeners = new ArrayList<MouseInputListener>();
-	
->>>>>>> 14caed2e
-	/**
-	 * Constructs a new ComponentDockable
-	 */
-	public ComponentDockable(){
-		this(null, null, null);
-	}
-
-	/**
-	 * Constructs a new ComponentDockable and sets the icon.
-	 * 
-	 * @param icon
-	 *            the icon, to be shown at various places
-	 */
-	public ComponentDockable( Icon icon ){
-		this(null, null, icon);
-	}
-
-	/**
-	 * Constructs a new ComponentDockable and sets the title.
-	 * 
-	 * @param title
-	 *            the title, to be shown at various places
-	 */
-	public ComponentDockable( String title ){
-		this(null, title, null);
-	}
-
-	/**
-	 * Constructs a new ComponentDockable and places one component onto the
-	 * content pane.
-	 * 
-	 * @param component
-	 *            the only child of the content pane
-	 */
-	public ComponentDockable( Component component ){
-		this(component, null, null);
-	}
-
-	/**
-	 * Constructs a new ComponentDockable, sets an icon and places one
-	 * component.
-	 * 
-	 * @param component
-	 *            the only child of the content pane
-	 * @param icon
-	 *            the icon, to be shown at various places
-	 */
-	public ComponentDockable( Component component, Icon icon ){
-		this(component, null, icon);
-	}
-
-	/**
-	 * Constructs a new ComponentDockable, sets the title and places one
-	 * component.
-	 * 
-	 * @param component
-	 *            the only child of the content pane
-	 * @param title
-	 *            the title, to be shown at various places
-	 */
-	public ComponentDockable( Component component, String title ){
-		this(component, title, null);
-	}
-
-	/**
-	 * Constructs a new ComponentDockable, sets the icon and the title, and
-	 * places a component.
-	 * 
-	 * @param component
-	 *            the only child of the content pane
-	 * @param title
-	 *            the title, to be shown at various places
-	 * @param icon
-	 *            the icon, to be shown at various places
-	 */
-	public ComponentDockable( Component component, String title, Icon icon ){
-		super(PropertyKey.DOCKABLE_TITLE, PropertyKey.DOCKABLE_TOOLTIP);
-
-		contentLayout = new CardLayout(){
-			@Override
-			public Dimension preferredLayoutSize( Container parent ){
-				synchronized (parent.getTreeLock()){
-					Component current = getNearestComponent(state);
-					if (current == null){
-						return new Dimension(10, 10);
-					}
-					return current.getPreferredSize();
-				}
-			}
-
-			@Override
-			public Dimension minimumLayoutSize( Container parent ){
-				synchronized (parent.getTreeLock()){
-					Component current = getNearestComponent(state);
-					if (current == null){
-						return new Dimension(10, 10);
-					}
-					return current.getMinimumSize();
-				}
-			}
-
-			@Override
-			public Dimension maximumLayoutSize( Container parent ){
-				synchronized (parent.getTreeLock()){
-					Component current = getNearestComponent(state);
-					if (current == null){
-						return new Dimension(10, 10);
-					}
-					return current.getMaximumSize();
-				}
-			}
-		};
-
-		content = new JPanel(contentLayout);
-
-		new ExpandableStateController(this);
-
-		if (component != null){
-			setComponent(component, ExpandedState.SHRUNK);
-		}
-
-		setTitleIcon(icon);
-		setTitleText(title);
-	}
-
-	/**
-	 * Gets the component associated with the nearest {@link ExpandedState} with
-	 * regards to the <code>state</code> parameter. If two states are equally
-	 * close, the state with minor ordinal value is returned.
-	 * 
-	 * @param state
-	 *            the state
-	 * @return the component in the nearest state.
-	 */
-	private Component getNearestComponent( ExpandedState state ){
-		int index = state.ordinal();
-		while (index >= 0){
-			if (components[index] != null){
-				return components[index];
-			}
-			index--;
-		}
-
-		index = state.ordinal() + 1;
-		while (index < components.length){
-			if (components[index] != null){
-				return components[index];
-			}
-			index++;
-		}
-		return null;
-	}
-
-	/**
-	 * Gets the nearest value of {@link ExpandedState} with regards to the
-	 * <code>state</code> parameter.
-	 * 
-	 * @param state
-	 *            the state.
-	 * @return the nearest state.
-	 */
-	private ExpandedState getNearestState( ExpandedState state ){
-		Component nearest = getNearestComponent(state);
-		if (nearest == null){
-			return null;
-		}
-		for (ExpandedState next : ExpandedState.values()){
-			if (components[next.ordinal()] == nearest){
-				return next;
-			}
-		}
-		return null;
-	}
-<<<<<<< HEAD
-
-=======
-	
-	@Override
-	public void addMouseInputListener( MouseInputListener listener ){
-		super.addMouseInputListener( listener );
-		mouseListeners.add( listener );
-		for( Component component : components ){
-			if( component != null ){
-				component.addMouseListener( listener );
-				component.addMouseMotionListener( listener );
-			}
-		}
-	}
-	
-	@Override
-	public void removeMouseInputListener( MouseInputListener listener ){
-		super.removeMouseInputListener( listener );
-		mouseListeners.remove( listener );
-		for( Component component : components ){
-			if( component != null ){
-				component.removeMouseListener( listener );
-				component.removeMouseMotionListener( listener );
-			}
-		}
-	}
-	
->>>>>>> 14caed2e
-	/**
-	 * Sets the {@link Component} which should be shown if in state
-	 * <code>state</code>. Please note that the same {@link Component} cannot be
-	 * used for more than one state.
-	 * 
-	 * @param component
-	 *            the component to add
-	 * @param state
-	 *            the state in which to show <code>component</code>
-	 */
-	public void setComponent( Component component, ExpandedState state ){
-<<<<<<< HEAD
-		Component previous = components[state.ordinal()];
-		if (previous != component){
-			if (previous != null){
-				content.remove(previous);
-			}
-			components[state.ordinal()] = component;
-			if (component != null){
-				content.add(component, state.toString());
-=======
-		Component previous = components[ state.ordinal() ];
-		if( previous != component ){
-			if( previous != null ){
-				content.remove( previous );
-				for( MouseInputListener listener : mouseListeners ){
-					previous.removeMouseListener( listener );
-					previous.removeMouseMotionListener( listener );
-				}
-			}
-			
-			components[ state.ordinal() ] = component;
-			if( component != null ){
-				content.add( component, state.toString() );
-				for( MouseInputListener listener : mouseListeners ){
-					component.addMouseListener( listener );
-					component.addMouseMotionListener( listener );
-				}
->>>>>>> 14caed2e
-			}
-
-			ExpandedState nearest = getNearestState(this.state);
-			if (nearest != null){
-				contentLayout.show(content, nearest.toString());
-				content.revalidate();
-			}
-		}
-	}
-	
-	@Override
-	public void setExpandedState( ExpandedState state ){
-		if (this.state != state){
-			ExpandedState oldState = this.state;
-			this.state = state;
-			ExpandedState nearest = getNearestState(state);
-			if (nearest != null){
-				contentLayout.show(content, nearest.toString());
-			}
-			content.revalidate();
-			for (ExpandableToolbarItemListener listener : expandableListeners
-					.toArray(new ExpandableToolbarItemListener[expandableListeners
-							.size()])){
-				listener.changed(this, oldState, state);
-			}
-		}
-	}
-
-	@Override
-	public ExpandedState getExpandedState(){
-		return state;
-	}
-
-	@Override
-	public Component getComponent(){
-		return content;
-	}
-
-	@Override
-	public void addExpandableListener( ExpandableToolbarItemListener listener ){
-		if (listener == null){
-			throw new IllegalArgumentException("listener must not be null");
-		}
-		expandableListeners.add(listener);
-	}
-
-	@Override
-	public void removeExpandableListener( ExpandableToolbarItemListener listener ){
-		expandableListeners.remove(listener);
-	}
-
-	@Override
-	public DockStation asDockStation(){
-		return null;
-	}
-
-	@Override
-	public String getFactoryID(){
-		return ToolbarPartDockFactory.ID;
-	}
-
-	@Override
-	protected DockIcon createTitleIcon(){
-		return new DockableIcon("dockable.default", this){
-			protected void changed( Icon oldValue, Icon newValue ){
-				fireTitleIconChanged(oldValue, newValue);
-			}
-		};
-	}
-
-	@Override
-	public boolean accept( DockStation station ){
-		System.out.println(this.toString()
-				+ "## accept(DockStation station) ##");
-
-		// as this method is called during drag&drop operations a DockController
-		// is available
-
-		SilentPropertyValue<ToolbarStrategy> value = new SilentPropertyValue<ToolbarStrategy>(
-				ToolbarStrategy.STRATEGY, getController());
-		ToolbarStrategy strategy = value.getValue();
-		value.setProperties((DockController) null);
-
-		return strategy.isToolbarGroupPartParent(station, this);
-	}
-
-	@Override
-	public String toString(){
-		return this.getClass().getSimpleName() + '@'
-				+ Integer.toHexString(this.hashCode());
-	}
-
-}
+package bibliothek.gui.dock;
+
+import java.awt.CardLayout;
+import java.awt.Component;
+import java.awt.Container;
+import java.awt.Dimension;
+import java.util.ArrayList;
+import java.util.List;
+
+import javax.swing.Icon;
+import javax.swing.JComponent;
+import javax.swing.JPanel;
+import javax.swing.event.MouseInputListener;
+
+import bibliothek.gui.DockController;
+import bibliothek.gui.DockStation;
+import bibliothek.gui.Dockable;
+import bibliothek.gui.ToolbarInterface;
+import bibliothek.gui.ToolbarElementInterface;
+import bibliothek.gui.dock.dockable.AbstractDockable;
+import bibliothek.gui.dock.dockable.DockableIcon;
+import bibliothek.gui.dock.station.toolbar.ToolbarPartDockFactory;
+import bibliothek.gui.dock.station.toolbar.ToolbarStrategy;
+import bibliothek.gui.dock.toolbar.expand.ExpandableStateController;
+import bibliothek.gui.dock.toolbar.expand.ExpandableToolbarItem;
+import bibliothek.gui.dock.toolbar.expand.ExpandableToolbarItemListener;
+import bibliothek.gui.dock.toolbar.expand.ExpandedState;
+import bibliothek.gui.dock.util.PropertyKey;
+import bibliothek.gui.dock.util.SilentPropertyValue;
+import bibliothek.gui.dock.util.icon.DockIcon;
+
+/**
+ * A {@link Dockable} which consist only of one {@link JComponent}. This
+ * dockable can be put in {@link DockStation} which implements marker interface
+ * {@link ToolbarInterface}
+ * 
+ * @author Herve Guillaume
+ */
+public class ComponentDockable extends AbstractDockable implements
+		ToolbarElementInterface, ExpandableToolbarItem{
+
+	/** the component */
+	private JPanel content;
+	
+	/** the layout of {@link #content} */
+	private CardLayout contentLayout;
+	
+	/** all the {@link ExpandableToolbarItemListener}s */
+	private List<ExpandableToolbarItemListener> expandableListeners = new ArrayList<ExpandableToolbarItemListener>();
+
+	/** the current state of this {@link ExpandableToolbarItem} */
+	private ExpandedState state = ExpandedState.SHRUNK;
+	
+	/** the {@link Component}s to show in different states */
+	private Component[] components = new Component[ ExpandedState.values().length ];
+	
+	/** all registered {@link MouseInputListener}s */
+	private List<MouseInputListener> mouseListeners = new ArrayList<MouseInputListener>();
+	
+	/**
+	 * Constructs a new ComponentDockable
+	 */
+	public ComponentDockable(){
+		this( null, null, null );
+	}
+
+	/**
+	 * Constructs a new ComponentDockable and sets the icon.
+	 * 
+	 * @param icon
+	 *            the icon, to be shown at various places
+	 */
+	public ComponentDockable( Icon icon ){
+		this( null, null, icon );
+	}
+
+	/**
+	 * Constructs a new ComponentDockable and sets the title.
+	 * 
+	 * @param title
+	 *            the title, to be shown at various places
+	 */
+	public ComponentDockable( String title ){
+		this( null, title, null );
+	}
+
+	/**
+	 * Constructs a new ComponentDockable and places one component onto the
+	 * content pane.
+	 * 
+	 * @param component
+	 *            the only child of the content pane
+	 */
+	public ComponentDockable( Component component ){
+		this( component, null, null );
+	}
+
+	/**
+	 * Constructs a new ComponentDockable, sets an icon and places one
+	 * component.
+	 * 
+	 * @param component
+	 *            the only child of the content pane
+	 * @param icon
+	 *            the icon, to be shown at various places
+	 */
+	public ComponentDockable( Component component, Icon icon ){
+		this( component, null, icon );
+	}
+
+	/**
+	 * Constructs a new ComponentDockable, sets the title and places one
+	 * component.
+	 * 
+	 * @param component
+	 *            the only child of the content pane
+	 * @param title
+	 *            the title, to be shown at various places
+	 */
+	public ComponentDockable( Component component, String title ){
+		this( component, title, null );
+	}
+
+	/**
+	 * Constructs a new ComponentDockable, sets the icon and the title, and
+	 * places a component.
+	 * 
+	 * @param component
+	 *            the only child of the content pane
+	 * @param title
+	 *            the title, to be shown at various places
+	 * @param icon
+	 *            the icon, to be shown at various places
+	 */
+	public ComponentDockable( Component component, String title, Icon icon ){
+		super( PropertyKey.DOCKABLE_TITLE, PropertyKey.DOCKABLE_TOOLTIP );
+		
+		contentLayout = new CardLayout(){
+			@Override
+			public Dimension preferredLayoutSize( Container parent ){
+				synchronized( parent.getTreeLock() ){
+					Component current = getNearestComponent( state );
+					if( current == null ){
+						return new Dimension( 10, 10 );
+					}
+					return current.getPreferredSize();
+				}
+			}
+			
+			@Override
+			public Dimension minimumLayoutSize( Container parent ){
+				synchronized( parent.getTreeLock() ){
+					Component current = getNearestComponent( state );
+					if( current == null ){
+						return new Dimension( 10, 10 );
+					}
+					return current.getMinimumSize();
+				}
+			}
+			
+			@Override
+			public Dimension maximumLayoutSize( Container parent ){
+				synchronized( parent.getTreeLock() ){
+					Component current = getNearestComponent( state );
+					if( current == null ){
+						return new Dimension( 10, 10 );
+					}
+					return current.getMaximumSize();
+				}
+			}
+		};
+		
+		content = new JPanel( contentLayout );
+		
+		new ExpandableStateController( this );
+		
+		if( component != null ) {
+			setComponent( component, ExpandedState.SHRUNK );
+		}
+
+		setTitleIcon( icon );
+		setTitleText( title );
+	}
+	
+	/**
+	 * Gets the component associated with the nearest {@link ExpandedState} with
+	 * regards to the <code>state</code> parameter. If two states are equally
+	 * close, the state with minor ordinal value is returned.
+	 * 
+	 * @param state
+	 *            the state
+	 * @return the component in the nearest state.
+	 */
+	private Component getNearestComponent( ExpandedState state ){
+		int index = state.ordinal();
+		while( index >= 0 ){
+			if( components[index] != null ){
+				return components[index];
+			}
+			index--;
+		}
+		
+		index = state.ordinal()+1;
+		while( index < components.length ){
+			if( components[index] != null ){
+				return components[index];
+			}
+			index++;
+		}
+		return null;
+	}
+	
+	/**
+	 * Gets the nearest value of {@link ExpandedState} with regards to the
+	 * <code>state</code> parameter.
+	 * 
+	 * @param state
+	 *            the state.
+	 * @return the nearest state.
+	 */
+	private ExpandedState getNearestState( ExpandedState state ){
+		Component nearest = getNearestComponent( state );
+		if( nearest == null ){
+			return null;
+		}
+		for( ExpandedState next : ExpandedState.values() ){
+			if( components[ next.ordinal() ] == nearest ){
+				return next;
+			}
+		}
+		return null;
+	}
+	
+	@Override
+	public void addMouseInputListener( MouseInputListener listener ){
+		super.addMouseInputListener( listener );
+		mouseListeners.add( listener );
+		for( Component component : components ){
+			if( component != null ){
+				component.addMouseListener( listener );
+				component.addMouseMotionListener( listener );
+			}
+		}
+	}
+	
+	@Override
+	public void removeMouseInputListener( MouseInputListener listener ){
+		super.removeMouseInputListener( listener );
+		mouseListeners.remove( listener );
+		for( Component component : components ){
+			if( component != null ){
+				component.removeMouseListener( listener );
+				component.removeMouseMotionListener( listener );
+			}
+		}
+	}
+	
+	/**
+	 * Sets the {@link Component} which should be shown if in state
+	 * <code>state</code>. Please note that the same {@link Component} cannot be
+	 * used for more than one state.
+	 * 
+	 * @param component
+	 *            the component to add
+	 * @param state
+	 *            the state in which to show <code>component</code>
+	 */
+	public void setComponent( Component component, ExpandedState state ){
+		Component previous = components[ state.ordinal() ];
+		if( previous != component ){
+			if( previous != null ){
+				content.remove( previous );
+				for( MouseInputListener listener : mouseListeners ){
+					previous.removeMouseListener( listener );
+					previous.removeMouseMotionListener( listener );
+			}
+			}
+			
+			components[ state.ordinal() ] = component;
+			if( component != null ){
+				content.add( component, state.toString() );
+				for( MouseInputListener listener : mouseListeners ){
+					component.addMouseListener( listener );
+					component.addMouseMotionListener( listener );
+				}
+			}
+			
+			ExpandedState nearest = getNearestState( this.state );
+			if( nearest != null ){
+				contentLayout.show( content, nearest.toString() );
+				content.revalidate();
+			}
+		}
+	}
+	
+	@Override
+	public void setExpandedState( ExpandedState state ){
+		if( this.state != state ){
+			ExpandedState oldState = this.state;
+			this.state = state;
+			ExpandedState nearest = getNearestState( state );
+			if( nearest != null ){
+				contentLayout.show( content, nearest.toString() );
+			}
+			content.revalidate();
+			for (ExpandableToolbarItemListener listener : expandableListeners
+					.toArray(new ExpandableToolbarItemListener[expandableListeners
+							.size()])){
+				listener.changed( this, oldState, state );
+			}
+		}
+	}
+	
+	@Override
+	public ExpandedState getExpandedState(){
+		return state;
+	}
+	
+	@Override
+	public Component getComponent(){
+		return content;
+	}
+
+	@Override
+	public void addExpandableListener( ExpandableToolbarItemListener listener ){
+		if( listener == null ){
+			throw new IllegalArgumentException( "listener must not be null" );
+		}
+		expandableListeners.add( listener );	
+	}
+	
+	@Override
+	public void removeExpandableListener( ExpandableToolbarItemListener listener ){
+		expandableListeners.remove( listener );
+	}
+	
+	@Override
+	public DockStation asDockStation(){
+		return null;
+	}
+
+	@Override
+	public String getFactoryID(){
+		return ToolbarPartDockFactory.ID;
+	}
+
+	@Override
+	protected DockIcon createTitleIcon(){
+		return new DockableIcon( "dockable.default", this ){
+			protected void changed( Icon oldValue, Icon newValue ){
+				fireTitleIconChanged( oldValue, newValue );
+			}
+		};
+	}
+
+	@Override
+	public boolean accept( DockStation station ){
+		System.out.println(this.toString()
+				+ "## accept(DockStation station) ##");
+		
+		// as this method is called during drag&drop operations a DockController
+		// is available
+		
+		SilentPropertyValue<ToolbarStrategy> value = new SilentPropertyValue<ToolbarStrategy>(
+				ToolbarStrategy.STRATEGY, getController());
+		ToolbarStrategy strategy = value.getValue();
+		value.setProperties( (DockController)null );
+		
+		return strategy.isToolbarGroupPartParent( station, this );
+	}
+
+	@Override
+	public String toString(){
+		return this.getClass().getSimpleName() + '@'
+				+ Integer.toHexString(this.hashCode());
+	}
+
+}