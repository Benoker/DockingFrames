package bibliothek.gui.dock.station.toolbar;

import java.awt.Color;
import java.awt.Dimension;
import java.awt.Graphics;

import javax.swing.JComponent;

import bibliothek.gui.Dockable;
import bibliothek.gui.ToolbarExtension;
import bibliothek.gui.dock.action.DockAction;
import bibliothek.gui.dock.themes.basic.action.BasicTitleViewItem;
import bibliothek.gui.dock.title.AbstractDockTitle;
import bibliothek.gui.dock.title.DockTitle;
import bibliothek.gui.dock.title.DockTitleFactory;
import bibliothek.gui.dock.title.DockTitleRequest;
import bibliothek.gui.dock.title.DockTitleVersion;

/**
 * A very simplistic implementation of a {@link DockTitle}. This particular implementation
 * shows a line with a width or height of 5 pixels and a custom color. 
 * @author Benjamin Sigg
 */
public class ToolbarDockTitle extends AbstractDockTitle {
	/**
	 * Creates a new factory that creates new {@link ToolbarDockTitle}s.
	 * @param color the color of the title
	 * @return the new factory
	 */
	public static DockTitleFactory createFactory( final Color color ){
		return new DockTitleFactory(){
			@Override
			public void uninstall( DockTitleRequest request ){
				// ignore
			}
			
			@Override
			public void request( DockTitleRequest request ){
				request.answer( new ToolbarDockTitle( request.getVersion(), request.getTarget(), color ) );
			}
			
			@Override
			public void install( DockTitleRequest request ){
				// ignore
			}
		};
	}
	
	private Color color;
	
	public ToolbarDockTitle( DockTitleVersion origin, Dockable dockable, Color color ){
		super( dockable, origin, true );
		this.color = color;
	}
	
	@Override
	protected BasicTitleViewItem<JComponent> createItemFor( DockAction action, Dockable dockable ){
		return dockable.getController().getActionViewConverter().createView( 
				action, ToolbarExtension.TOOLBAR_TITLE, dockable );
	}
		
	@Override
	public Dimension getPreferredSize(){
		Dimension size = super.getPreferredSize();
		return new Dimension( Math.max( 5, size.width ), Math.max( 5, size.height ));
	}
	
	@Override
	public void setActive( boolean active ){
		super.setActive( active );
		repaint();
	}
	
	@Override
	public void paintBackground( Graphics g, JComponent component ){
		g.setColor( color );
		g.fillRect( 0, 0, getWidth(), getHeight() );
		
		if( isActive() ){
<<<<<<< HEAD
			g.setColor( Color.GRAY );
			g.fillRect( 0, 0, getWidth(), getHeight() );
=======
			g.setColor( Color.BLACK );
			if( getOrientation().isHorizontal() ){
				g.drawLine( 1, getHeight()/2, getWidth()-1, getHeight()/2 );
			}
			else{
				g.drawLine( getWidth()/2, 1, getWidth()/2, getHeight()-1 );
			}
>>>>>>> a450d246
		}
	}
}<|MERGE_RESOLUTION|>--- conflicted
+++ resolved
@@ -77,18 +77,13 @@
 		g.fillRect( 0, 0, getWidth(), getHeight() );
 		
 		if( isActive() ){
-<<<<<<< HEAD
-			g.setColor( Color.GRAY );
-			g.fillRect( 0, 0, getWidth(), getHeight() );
-=======
 			g.setColor( Color.BLACK );
-			if( getOrientation().isHorizontal() ){
+			if( orientation.isHorizontal() ){
 				g.drawLine( 1, getHeight()/2, getWidth()-1, getHeight()/2 );
 			}
 			else{
 				g.drawLine( getWidth()/2, 1, getWidth()/2, getHeight()-1 );
 			}
->>>>>>> a450d246
 		}
 	}
 }