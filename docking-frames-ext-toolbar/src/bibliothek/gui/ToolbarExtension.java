/*
 * Bibliothek - DockingFrames
 * Library built on Java/Swing, allows the user to "drag and drop"
 * panels containing any Swing-Component the developer likes to add.
 * 
 * Copyright (C) 2012 Herve Guillaume, Benjamin Sigg
 * 
 * This library is free software; you can redistribute it and/or
 * modify it under the terms of the GNU Lesser General Public
 * License as published by the Free Software Foundation; either
 * version 2.1 of the License, or (at your option) any later version.
 *
 * This library is distributed in the hope that it will be useful,
 * but WITHOUT ANY WARRANTY; without even the implied warranty of
 * MERCHANTABILITY or FITNESS FOR A PARTICULAR PURPOSE.  See the GNU
 * Lesser General Public License for more details.
 *
 * You should have received a copy of the GNU Lesser General Public
 * License along with this library; if not, write to the Free Software
 * Foundation, Inc., 51 Franklin Street, Fifth Floor, Boston, MA  02110-1301  USA
 * 
 * Herve Guillaume
 * rvguillaume@hotmail.com
 * FR - France
 *
 * Benjamin Sigg
 * benjamin_sigg@gmx.ch
 * CH - Switzerland
 */

package bibliothek.gui;

import java.awt.Color;
import java.io.FileNotFoundException;
import java.io.IOException;
import java.io.InputStream;
import java.util.ArrayList;
import java.util.Collection;
import java.util.Collections;
import java.util.List;
import java.util.Locale;
import java.util.ResourceBundle;

import javax.imageio.ImageIO;
import javax.swing.Icon;
import javax.swing.ImageIcon;
import javax.swing.JComponent;

import bibliothek.gui.dock.DockFactory;
import bibliothek.gui.dock.ExpandableToolbarItemStrategy;
import bibliothek.gui.dock.ScreenDockStation;
import bibliothek.gui.dock.ToolbarActionDockable;
import bibliothek.gui.dock.ToolbarContainerDockStation;
import bibliothek.gui.dock.ToolbarDockStation;
import bibliothek.gui.dock.ToolbarGroupDockStation;
import bibliothek.gui.dock.action.ActionType;
import bibliothek.gui.dock.action.ButtonDockAction;
import bibliothek.gui.dock.action.DropDownAction;
import bibliothek.gui.dock.action.MenuDockAction;
import bibliothek.gui.dock.action.SelectableDockAction;
import bibliothek.gui.dock.action.ToolbarSeparator;
import bibliothek.gui.dock.action.actions.SeparatorAction;
import bibliothek.gui.dock.action.view.ActionViewConverter;
import bibliothek.gui.dock.action.view.ViewGenerator;
import bibliothek.gui.dock.action.view.ViewTarget;
import bibliothek.gui.dock.control.relocator.DefaultDockRelocator;
import bibliothek.gui.dock.control.relocator.Inserter;
import bibliothek.gui.dock.control.relocator.Merger;
import bibliothek.gui.dock.dockable.AncestorMovingImageFactory;
import bibliothek.gui.dock.dockable.DefaultDockableMovingImageFactory;
import bibliothek.gui.dock.dockable.DockableMovingImageFactory;
import bibliothek.gui.dock.event.DockRegisterAdapter;
import bibliothek.gui.dock.layout.DockSituation;
import bibliothek.gui.dock.layout.DockablePropertyFactory;
import bibliothek.gui.dock.layout.PropertyTransformer;
import bibliothek.gui.dock.station.DisplayerFactory;
import bibliothek.gui.dock.station.ToolbarMiniButton;
import bibliothek.gui.dock.station.ToolbarTabDockStationFactory;
import bibliothek.gui.dock.station.screen.ScreenDockStationExtension;
import bibliothek.gui.dock.station.screen.ScreenDockWindowConfiguration;
import bibliothek.gui.dock.station.screen.ScreenToolbarDisplayerFactory;
import bibliothek.gui.dock.station.screen.ScreenToolbarDockTitleFactory;
import bibliothek.gui.dock.station.screen.ScreenToolbarInserter;
import bibliothek.gui.dock.station.screen.ToolbarScreenDockStationExtension;
import bibliothek.gui.dock.station.screen.ToolbarWindowConfiguration;
import bibliothek.gui.dock.station.screen.magnet.AttractorStrategy;
import bibliothek.gui.dock.station.screen.window.DefaultScreenDockWindowConfiguration;
import bibliothek.gui.dock.station.toolbar.ToolbarActionDockableFactory;
import bibliothek.gui.dock.station.toolbar.ToolbarAttractorStrategy;
import bibliothek.gui.dock.station.toolbar.ToolbarContainerDockStationFactory;
import bibliothek.gui.dock.station.toolbar.ToolbarContainerPropertyFactory;
import bibliothek.gui.dock.station.toolbar.ToolbarDockStationFactory;
import bibliothek.gui.dock.station.toolbar.ToolbarDockStationMerger;
import bibliothek.gui.dock.station.toolbar.ToolbarDockableDisplayer;
import bibliothek.gui.dock.station.toolbar.ToolbarFullscreenFilter;
import bibliothek.gui.dock.station.toolbar.ToolbarGroupDockStationFactory;
import bibliothek.gui.dock.station.toolbar.ToolbarGroupDockStationMerger;
import bibliothek.gui.dock.station.toolbar.ToolbarMovingImageFactory;
import bibliothek.gui.dock.station.toolbar.ToolbarPartDockFactory;
import bibliothek.gui.dock.station.toolbar.ToolbarPropertyFactory;
import bibliothek.gui.dock.station.toolbar.ToolbarStationPaint;
import bibliothek.gui.dock.station.toolbar.group.ToolbarGroupPropertyFactory;
import bibliothek.gui.dock.station.toolbar.group.ToolbarGroupTitle;
import bibliothek.gui.dock.station.toolbar.title.ToolbarDockTitlePoint;
import bibliothek.gui.dock.themes.DockThemeExtension;
import bibliothek.gui.dock.themes.ThemeManager;
import bibliothek.gui.dock.themes.basic.action.BasicButtonHandler;
import bibliothek.gui.dock.themes.basic.action.BasicMenuHandler;
import bibliothek.gui.dock.themes.basic.action.BasicTitleViewItem;
import bibliothek.gui.dock.title.DockTitle;
import bibliothek.gui.dock.title.DockTitleFactory;
import bibliothek.gui.dock.title.DockTitleManager;
import bibliothek.gui.dock.title.DockTitleVersion;
import bibliothek.gui.dock.title.NullTitleFactory;
import bibliothek.gui.dock.toolbar.expand.ExpandManager;
import bibliothek.gui.dock.util.DockProperties;
import bibliothek.gui.dock.util.DockPropertyListener;
import bibliothek.gui.dock.util.IconManager;
import bibliothek.gui.dock.util.Priority;
import bibliothek.gui.dock.util.PropertyKey;
import bibliothek.gui.dock.util.TextManager;
import bibliothek.gui.dock.util.extension.Extension;
import bibliothek.gui.dock.util.extension.ExtensionName;
import bibliothek.gui.dock.wizard.WizardSplitDockStationFactory;

/**
 * Allows seamless integration of the toolbar extension into the core and common
 * library without them having any references back to the toolbar project.
 * 
 * @author Benjamin Sigg
 */
public class ToolbarExtension implements Extension {
	/** unique flag for marking {@link DockTitle}s shown above a toolbar */
	public static final ViewTarget<BasicTitleViewItem<JComponent>> TOOLBAR_TITLE = new ViewTarget<BasicTitleViewItem<JComponent>>( "target TOOLBAR TITLE" );

	@Override
	public void install( final DockController controller ){
		final ActionViewConverter converter = controller.getActionViewConverter();
		converter.putDefault( ActionType.BUTTON, TOOLBAR_TITLE, new ViewGenerator<ButtonDockAction, BasicTitleViewItem<JComponent>>(){
			@Override
			public BasicTitleViewItem<JComponent> create( ActionViewConverter converter, ButtonDockAction action, Dockable dockable ){
				final BasicButtonHandler handler = new BasicButtonHandler( action, dockable );
				final ToolbarMiniButton button = new ToolbarMiniButton( handler, handler );
				handler.setModel( button.getModel() );
				return handler;
			}
		} );

		converter.putDefault( ActionType.MENU, TOOLBAR_TITLE, new ViewGenerator<MenuDockAction, BasicTitleViewItem<JComponent>>(){
			@Override
			public BasicTitleViewItem<JComponent> create( ActionViewConverter converter, MenuDockAction action, Dockable dockable ){
				final BasicMenuHandler handler = new BasicMenuHandler( action, dockable );
				final ToolbarMiniButton button = new ToolbarMiniButton( handler, handler );
				handler.setModel( button.getModel() );
				return handler;
			}
		} );

		converter.putDefault( ActionType.SEPARATOR, TOOLBAR_TITLE, new ViewGenerator<SeparatorAction, BasicTitleViewItem<JComponent>>(){
			@Override
			public BasicTitleViewItem<JComponent> create( ActionViewConverter converter, SeparatorAction action, Dockable dockable ){
				if( action.shouldDisplay( ViewTarget.TITLE ) )
					return new ToolbarSeparator( action, Color.LIGHT_GRAY );

				return null;
			}
		} );

		converter.putDefault( ActionType.BUTTON, ToolbarActionDockable.TOOLBAR, new ViewGenerator<ButtonDockAction, BasicTitleViewItem<JComponent>>(){
			@Override
			public BasicTitleViewItem<JComponent> create( ActionViewConverter converter, ButtonDockAction action, Dockable dockable ){
				return converter.createView( ActionType.BUTTON, action, ViewTarget.TITLE, dockable );
			}
		} );
		converter.putDefault( ActionType.CHECK, ToolbarActionDockable.TOOLBAR, new ViewGenerator<SelectableDockAction, BasicTitleViewItem<JComponent>>(){
			@Override
			public BasicTitleViewItem<JComponent> create( ActionViewConverter converter, SelectableDockAction action, Dockable dockable ){
				return converter.createView( ActionType.CHECK, action, ViewTarget.TITLE, dockable );
			}
		} );
		converter.putDefault( ActionType.DROP_DOWN, ToolbarActionDockable.TOOLBAR, new ViewGenerator<DropDownAction, BasicTitleViewItem<JComponent>>(){
			@Override
			public BasicTitleViewItem<JComponent> create( ActionViewConverter converter, DropDownAction action, Dockable dockable ){
				return converter.createView( ActionType.DROP_DOWN, action, ViewTarget.TITLE, dockable );
			}
		} );
		converter.putDefault( ActionType.MENU, ToolbarActionDockable.TOOLBAR, new ViewGenerator<MenuDockAction, BasicTitleViewItem<JComponent>>(){
			@Override
			public BasicTitleViewItem<JComponent> create( ActionViewConverter converter, MenuDockAction action, Dockable dockable ){
				return converter.createView( ActionType.MENU, action, ViewTarget.TITLE, dockable );
			}
		} );
		converter.putDefault( ActionType.RADIO, ToolbarActionDockable.TOOLBAR, new ViewGenerator<SelectableDockAction, BasicTitleViewItem<JComponent>>(){
			@Override
			public BasicTitleViewItem<JComponent> create( ActionViewConverter converter, SelectableDockAction action, Dockable dockable ){
				return converter.createView( ActionType.RADIO, action, ViewTarget.TITLE, dockable );
			}
		} );
		converter.putDefault( ActionType.SEPARATOR, ToolbarActionDockable.TOOLBAR, new ViewGenerator<SeparatorAction, BasicTitleViewItem<JComponent>>(){
			@Override
			public BasicTitleViewItem<JComponent> create( ActionViewConverter converter, SeparatorAction action, Dockable dockable ){
				return converter.createView( ActionType.SEPARATOR, action, ViewTarget.TITLE, dockable );
			}
		} );

		final IconManager icons = controller.getIcons();
		icons.setIconDefault( "toolbar.item.expand.horizontal", loadIcon( "expand_horizontal.png" ) );
		icons.setIconDefault( "toolbar.item.expand.vertical", loadIcon( "expand_vertical.png" ) );
		icons.setIconDefault( "toolbar.item.expand.hover.horizontal", loadIcon( "expand_hover_horizontal.png" ) );
		icons.setIconDefault( "toolbar.item.expand.hover.vertical", loadIcon( "expand_hover_vertical.png" ) );
		icons.setIconDefault( "toolbar.item.shrink.horizontal", loadIcon( "shrink_horizontal.png" ) );
		icons.setIconDefault( "toolbar.item.shrink.vertical", loadIcon( "shrink_vertical.png" ) );
		icons.setIconDefault( "toolbar.item.shrink.hover.horizontal", loadIcon( "shrink_hover_horizontal.png" ) );
		icons.setIconDefault( "toolbar.item.shrink.hover.vertical", loadIcon( "shrink_hover_vertical.png" ) );
		icons.setIconDefault( "toolbar.item.larger.horizontal", loadIcon( "larger_horizontal.png" ) );
		icons.setIconDefault( "toolbar.item.larger.vertical", loadIcon( "larger_vertical.png" ) );
		icons.setIconDefault( "toolbar.item.larger.hover.horizontal", loadIcon( "larger_hover_horizontal.png" ) );
		icons.setIconDefault( "toolbar.item.larger.hover.vertical", loadIcon( "larger_hover_vertical.png" ) );
		icons.setIconDefault( "toolbar.item.smaller.horizontal", loadIcon( "smaller_horizontal.png" ) );
		icons.setIconDefault( "toolbar.item.smaller.vertical", loadIcon( "smaller_vertical.png" ) );
		icons.setIconDefault( "toolbar.item.smaller.hover.horizontal", loadIcon( "smaller_hover_horizontal.png" ) );
		icons.setIconDefault( "toolbar.item.smaller.hover.vertical", loadIcon( "smaller_hover_vertical.png" ) );
		icons.setIconDefault( "toolbar.customization.here", loadIcon( "here.png" ) );

		// controller.addActionGuard( new ExpandedActionGuard( controller ) );
		new ExpandManager( controller );

		// add or remove a filter for preventing fullscreen
		final ToolbarFullscreenFilter filter = new ToolbarFullscreenFilter( controller );
		controller.getRegister().addDockRegisterListener( new DockRegisterAdapter(){
			@Override
			public void dockStationRegistering( DockController controller, DockStation station ){
				if( station instanceof ScreenDockStation ) {
					((ScreenDockStation) station).addFullscreenFilter( filter );
				}
			}

			@Override
			public void dockStationUnregistered( DockController controller, DockStation station ){
				if( station instanceof ScreenDockStation ) {
					((ScreenDockStation) station).removeFullscreenFilter( filter );
				}
			}
		} );

		// install expandable strategy
<<<<<<< HEAD
		controller.getProperties().addListener(
				ExpandableToolbarItemStrategy.STRATEGY,
				new DockPropertyListener<ExpandableToolbarItemStrategy>(){
					@Override
					public void propertyChanged(
							DockProperties properties,
							PropertyKey<ExpandableToolbarItemStrategy> property,
							ExpandableToolbarItemStrategy oldValue,
							ExpandableToolbarItemStrategy newValue ){
						if (oldValue != null){
							oldValue.uninstall(controller);
						}
						if (newValue != null){
							newValue.install(controller);
						}
					}
				});
		controller.getProperties().get(ExpandableToolbarItemStrategy.STRATEGY)
				.install(controller);

		controller.getThemeManager().put(
				Priority.THEME,
				ThemeManager.STATION_PAINT + ".toolbar",
				ThemeManager.STATION_PAINT_TYPE,
				new ToolbarStationPaint(new Color(255, 0, 0, 125), new Color(
						128, 128, 128, 125)));
=======
		controller.getProperties().addListener( ExpandableToolbarItemStrategy.STRATEGY, new DockPropertyListener<ExpandableToolbarItemStrategy>(){
			@Override
			public void propertyChanged( DockProperties properties, PropertyKey<ExpandableToolbarItemStrategy> property, ExpandableToolbarItemStrategy oldValue, ExpandableToolbarItemStrategy newValue ){
				if( oldValue != null ) {
					oldValue.uninstall( controller );
				}
				if( newValue != null ) {
					newValue.install( controller );
				}
			}
		} );
		controller.getProperties().get( ExpandableToolbarItemStrategy.STRATEGY ).install( controller );

		controller.getThemeManager().put( Priority.THEME, ThemeManager.STATION_PAINT + ".toolbar", ThemeManager.STATION_PAINT_TYPE, new ToolbarStationPaint( new Color( 255, 0, 0, 125 ) ) );
>>>>>>> 0c317b77
	}

	private Icon loadIcon( String name ){
		try {
			final InputStream in = getClass().getResourceAsStream( "/data/bibliothek/gui/toolbar/" + name );
			if( in == null ) {
				throw new FileNotFoundException( "cannot find file '" + name + "'" );
			}
			final ImageIcon icon = new ImageIcon( ImageIO.read( in ) );
			in.close();
			return icon;
		}
		catch( final IOException e ) {
			e.printStackTrace();
			return null;
		}
	}

	@Override
	public void uninstall( DockController controller ){
		final ActionViewConverter converter = controller.getActionViewConverter();
		converter.putDefault( ActionType.BUTTON, TOOLBAR_TITLE, null );
	}

	@SuppressWarnings("unchecked")
	@Override
	public <E> Collection<E> load( DockController controller, ExtensionName<E> extension ){
		if( extension.getName().equals( PropertyTransformer.FACTORY_EXTENSION ) ) {
			return (Collection<E>) createPropertyFactoryExtension();
		}
		if( extension.getName().equals( DefaultDockRelocator.MERGE_EXTENSION ) ) {
			return (Collection<E>) createMergerExtension();
		}
		if( extension.getName().equals( DefaultDockRelocator.INSERTER_EXTENSION ) ) {
			return (Collection<E>) createInserterExtension( controller );
		}
		if( extension.getName().equals( ScreenDockStation.ATTRACTOR_STRATEGY_EXTENSION ) ) {
			return (Collection<E>) createAttractorStrategies();
		}
		if( extension.getName().equals( DockSituation.DOCK_FACTORY_EXTENSION ) ) {
			return (Collection<E>) createDockFactories();
		}
		if( extension.getName().equals( DockThemeExtension.DOCK_THEME_EXTENSION ) ) {
			return (Collection<E>) createDockThemeExtension();
		}
		if( extension.getName().equals( DockTitleVersion.DOCK_TITLE_VERSION_EXTENSION ) ) {
			return (Collection<E>) createTitleFactories( (DockTitleVersion) extension.get( DockTitleVersion.DOCK_TITLE_VERSION_EXTENSION_PARAMETER ) );
		}
		if( extension.getName().equals( DisplayerFactory.DISPLAYER_EXTENSION ) ) {
			return (Collection<E>) createDisplayerFactories( controller, (String) extension.get( DisplayerFactory.DISPLAYER_EXTENSION_ID ) );
		}
		if( extension.getName().equals( TextManager.TEXT_EXTENSION ) ) {
			return (Collection<E>) createBundles( (Locale) extension.get( TextManager.TEXT_EXTENSION_LOCALE ) );
		}
		if( extension.getName().equals( DefaultScreenDockWindowConfiguration.CONFIGURATION_EXTENSION ) ) {
			return (Collection<E>) createWindowConfigurationExtension( controller );
		}
		if( extension.getName().equals( DefaultDockableMovingImageFactory.FACTORY_EXTENSION ) ) {
			return (Collection<E>) createMovingImageFactory();
		}
		if( extension.getName().equals( ScreenDockStation.STATION_EXTENSION ) ) {
			return (Collection<E>) createScreenDockStationExtension( controller );
		}

		return null;
	}

	protected Collection<DockablePropertyFactory> createPropertyFactoryExtension(){
		final List<DockablePropertyFactory> result = new ArrayList<DockablePropertyFactory>();
		result.add( new ToolbarPropertyFactory() );
		result.add( new ToolbarContainerPropertyFactory() );
		result.add( new ToolbarGroupPropertyFactory() );
		return result;
	}

	protected Collection<Merger> createMergerExtension(){
		final List<Merger> result = new ArrayList<Merger>();
		result.add( new ToolbarDockStationMerger() );
		result.add( new ToolbarGroupDockStationMerger() );
		return result;
	}

	protected Collection<Inserter> createInserterExtension( DockController controller ){
		final List<Inserter> result = new ArrayList<Inserter>();
		result.add( new ScreenToolbarInserter( controller ) );
		return result;
	}

	protected Collection<AttractorStrategy> createAttractorStrategies(){
		final List<AttractorStrategy> result = new ArrayList<AttractorStrategy>();
		result.add( new ToolbarAttractorStrategy() );
		return result;
	}

	protected Collection<DockFactory<?, ?, ?>> createDockFactories(){
		final List<DockFactory<?, ?, ?>> result = new ArrayList<DockFactory<?, ?, ?>>();
		result.add( new ToolbarPartDockFactory() );
		result.add( new ToolbarGroupDockStationFactory() );
		result.add( new ToolbarDockStationFactory() );
		result.add( new ToolbarContainerDockStationFactory() );
		result.add( new ToolbarTabDockStationFactory() );
		result.add( new WizardSplitDockStationFactory() );
		result.add( new ToolbarActionDockableFactory() );
		return result;
	}

	protected Collection<DockTitleFactory> createTitleFactories( DockTitleVersion version ){
		if( version.getID().equals( ScreenDockStation.TITLE_ID ) ) {
			final List<DockTitleFactory> result = new ArrayList<DockTitleFactory>();
			result.add( new ScreenToolbarDockTitleFactory( version.getController() ) );
			return result;
		}
		return null;
	}

	protected Collection<DisplayerFactory> createDisplayerFactories( DockController controller, String id ){
		if( id.equals( ScreenDockStation.DISPLAYER_ID ) ) {
			final List<DisplayerFactory> result = new ArrayList<DisplayerFactory>();
			result.add( new ScreenToolbarDisplayerFactory( controller ) );
			return result;
		}
		return null;
	}

	protected Collection<ResourceBundle> createBundles( Locale language ){
		final List<ResourceBundle> result = new ArrayList<ResourceBundle>();
		result.add( ResourceBundle.getBundle( "data.bibliothek.gui.toolbar.locale.toolbar", language, this.getClass().getClassLoader() ) );
		return result;
	}

	protected Collection<DockThemeExtension> createDockThemeExtension(){
		final DockThemeExtension extension = new DockThemeExtension(){

			@Override
			public void installed( DockController controller, DockTheme theme ){
				final ThemeManager manager = controller.getThemeManager();
<<<<<<< HEAD
				manager.put(Priority.THEME, ThemeManager.DISPLAYER_FACTORY
						+ ".toolbar", ThemeManager.DISPLAYER_FACTORY_TYPE,
						ToolbarDockableDisplayer.FACTORY);
				manager.put(Priority.THEME, ThemeManager.DISPLAYER_FACTORY
						+ ".toolbar.simple",
						ThemeManager.DISPLAYER_FACTORY_TYPE,
						ToolbarDockableDisplayer.FACTORY);
				manager.put(Priority.THEME, ThemeManager.DISPLAYER_FACTORY
						+ ".toolbar.group",
						ThemeManager.DISPLAYER_FACTORY_TYPE,
						ToolbarDockableDisplayer.FACTORY);
				manager.put(Priority.THEME, ThemeManager.DISPLAYER_FACTORY
						+ ".toolbar.container",
						ThemeManager.DISPLAYER_FACTORY_TYPE,
						ToolbarDockableDisplayer.FACTORY);
				manager.put(Priority.THEME, ThemeManager.DISPLAYER_FACTORY
						+ ".toolbar.screen",
						ThemeManager.DISPLAYER_FACTORY_TYPE,
						ToolbarDockableDisplayer.FACTORY);

				final DockTitleManager titles = controller
						.getDockTitleManager();
				// titles.registerTheme(ToolbarGroupDockStation.TITLE_ID,
				// ToolbarDockTitleGrip.createFactory());
				titles.registerTheme(ToolbarGroupDockStation.TITLE_ID,
						ToolbarDockTitlePoint.createFactory());
				titles.registerTheme(ToolbarDockStation.TITLE_ID,
						NullTitleFactory.INSTANCE);
=======
				manager.put( Priority.THEME, ThemeManager.DISPLAYER_FACTORY + ".toolbar", ThemeManager.DISPLAYER_FACTORY_TYPE, ToolbarDockableDisplayer.FACTORY );
				manager.put( Priority.THEME, ThemeManager.DISPLAYER_FACTORY + ".toolbar.simple", ThemeManager.DISPLAYER_FACTORY_TYPE, ToolbarDockableDisplayer.FACTORY );
				manager.put( Priority.THEME, ThemeManager.DISPLAYER_FACTORY + ".toolbar.group", ThemeManager.DISPLAYER_FACTORY_TYPE, ToolbarDockableDisplayer.FACTORY );
				manager.put( Priority.THEME, ThemeManager.DISPLAYER_FACTORY + ".toolbar.container", ThemeManager.DISPLAYER_FACTORY_TYPE, ToolbarDockableDisplayer.FACTORY );
				manager.put( Priority.THEME, ThemeManager.DISPLAYER_FACTORY + ".toolbar.screen", ThemeManager.DISPLAYER_FACTORY_TYPE, ToolbarDockableDisplayer.FACTORY );

				final DockTitleManager titles = controller.getDockTitleManager();
				//				titles.registerTheme(ToolbarGroupDockStation.TITLE_ID,
				//						ToolbarDockTitleGrip.createFactory());
				titles.registerTheme( ToolbarGroupDockStation.TITLE_ID, ToolbarDockTitlePoint.createFactory() );
				titles.registerTheme( ToolbarDockStation.TITLE_ID, NullTitleFactory.INSTANCE );
>>>>>>> 0c317b77

				// titles.registerTheme( ToolbarContainerDockStation.TITLE_ID,
				// ToolbarDockTitleRoundedBound.createFactory( new Color( 80,
				// 80, 80 ) ) );
				// titles.registerTheme( ScreenToolbarDockTitleFactory.TITLE_ID,
				// ToolbarDockTitleRoundedBound.createFactory( new Color( 80,
				// 80, 80 ) ) );

				titles.registerTheme( ToolbarContainerDockStation.TITLE_ID, ToolbarGroupTitle.FACTORY );
				titles.registerTheme( ScreenToolbarDockTitleFactory.TITLE_ID, ToolbarGroupTitle.FACTORY );
			}

			@Override
			public void install( DockController controller, DockTheme theme ){
				// nothing
			}

			@Override
			public void uninstall( DockController controller, DockTheme theme ){
				// nothing
			}

		};
		return Collections.singleton( extension );
	}

	protected Collection<ScreenDockWindowConfiguration> createWindowConfigurationExtension( DockController controller ){
		final List<ScreenDockWindowConfiguration> result = new ArrayList<ScreenDockWindowConfiguration>();
		result.add( new ToolbarWindowConfiguration( controller ) );
		return result;
	}

	protected Collection<DockableMovingImageFactory> createMovingImageFactory(){
		final List<DockableMovingImageFactory> result = new ArrayList<DockableMovingImageFactory>();
		// result.add( new ToolbarMovingImageFactory( new
		// ScreencaptureMovingImageFactory( new Dimension( 200, 200 ) ) ) );
		result.add( new ToolbarMovingImageFactory( new AncestorMovingImageFactory( null, 0.5f ) ) );
		return result;
	}

	protected Collection<ScreenDockStationExtension> createScreenDockStationExtension( DockController controller ){
		List<ScreenDockStationExtension> result = new ArrayList<ScreenDockStationExtension>();
		result.add( new ToolbarScreenDockStationExtension( controller ) );
		return result;
	}
}<|MERGE_RESOLUTION|>--- conflicted
+++ resolved
@@ -129,7 +129,7 @@
  * 
  * @author Benjamin Sigg
  */
-public class ToolbarExtension implements Extension {
+public class ToolbarExtension implements Extension{
 	/** unique flag for marking {@link DockTitle}s shown above a toolbar */
 	public static final ViewTarget<BasicTitleViewItem<JComponent>> TOOLBAR_TITLE = new ViewTarget<BasicTitleViewItem<JComponent>>( "target TOOLBAR TITLE" );
 
@@ -137,71 +137,71 @@
 	public void install( final DockController controller ){
 		final ActionViewConverter converter = controller.getActionViewConverter();
 		converter.putDefault( ActionType.BUTTON, TOOLBAR_TITLE, new ViewGenerator<ButtonDockAction, BasicTitleViewItem<JComponent>>(){
-			@Override
+							@Override
 			public BasicTitleViewItem<JComponent> create( ActionViewConverter converter, ButtonDockAction action, Dockable dockable ){
 				final BasicButtonHandler handler = new BasicButtonHandler( action, dockable );
 				final ToolbarMiniButton button = new ToolbarMiniButton( handler, handler );
-				handler.setModel( button.getModel() );
-				return handler;
-			}
-		} );
+								handler.setModel(button.getModel());
+								return handler;
+							}
+						});
 
 		converter.putDefault( ActionType.MENU, TOOLBAR_TITLE, new ViewGenerator<MenuDockAction, BasicTitleViewItem<JComponent>>(){
-			@Override
+							@Override
 			public BasicTitleViewItem<JComponent> create( ActionViewConverter converter, MenuDockAction action, Dockable dockable ){
 				final BasicMenuHandler handler = new BasicMenuHandler( action, dockable );
 				final ToolbarMiniButton button = new ToolbarMiniButton( handler, handler );
-				handler.setModel( button.getModel() );
-				return handler;
-			}
-		} );
+								handler.setModel(button.getModel());
+								return handler;
+							}
+						});
 
 		converter.putDefault( ActionType.SEPARATOR, TOOLBAR_TITLE, new ViewGenerator<SeparatorAction, BasicTitleViewItem<JComponent>>(){
-			@Override
+							@Override
 			public BasicTitleViewItem<JComponent> create( ActionViewConverter converter, SeparatorAction action, Dockable dockable ){
-				if( action.shouldDisplay( ViewTarget.TITLE ) )
+								if (action.shouldDisplay(ViewTarget.TITLE))
 					return new ToolbarSeparator( action, Color.LIGHT_GRAY );
 
-				return null;
-			}
-		} );
+								return null;
+							}
+						});
 
 		converter.putDefault( ActionType.BUTTON, ToolbarActionDockable.TOOLBAR, new ViewGenerator<ButtonDockAction, BasicTitleViewItem<JComponent>>(){
-			@Override
+							@Override
 			public BasicTitleViewItem<JComponent> create( ActionViewConverter converter, ButtonDockAction action, Dockable dockable ){
 				return converter.createView( ActionType.BUTTON, action, ViewTarget.TITLE, dockable );
-			}
-		} );
+							}
+						});
 		converter.putDefault( ActionType.CHECK, ToolbarActionDockable.TOOLBAR, new ViewGenerator<SelectableDockAction, BasicTitleViewItem<JComponent>>(){
-			@Override
+							@Override
 			public BasicTitleViewItem<JComponent> create( ActionViewConverter converter, SelectableDockAction action, Dockable dockable ){
 				return converter.createView( ActionType.CHECK, action, ViewTarget.TITLE, dockable );
-			}
-		} );
+							}
+						});
 		converter.putDefault( ActionType.DROP_DOWN, ToolbarActionDockable.TOOLBAR, new ViewGenerator<DropDownAction, BasicTitleViewItem<JComponent>>(){
-			@Override
+							@Override
 			public BasicTitleViewItem<JComponent> create( ActionViewConverter converter, DropDownAction action, Dockable dockable ){
 				return converter.createView( ActionType.DROP_DOWN, action, ViewTarget.TITLE, dockable );
-			}
-		} );
+							}
+						});
 		converter.putDefault( ActionType.MENU, ToolbarActionDockable.TOOLBAR, new ViewGenerator<MenuDockAction, BasicTitleViewItem<JComponent>>(){
-			@Override
+							@Override
 			public BasicTitleViewItem<JComponent> create( ActionViewConverter converter, MenuDockAction action, Dockable dockable ){
 				return converter.createView( ActionType.MENU, action, ViewTarget.TITLE, dockable );
-			}
-		} );
+							}
+						});
 		converter.putDefault( ActionType.RADIO, ToolbarActionDockable.TOOLBAR, new ViewGenerator<SelectableDockAction, BasicTitleViewItem<JComponent>>(){
-			@Override
+							@Override
 			public BasicTitleViewItem<JComponent> create( ActionViewConverter converter, SelectableDockAction action, Dockable dockable ){
 				return converter.createView( ActionType.RADIO, action, ViewTarget.TITLE, dockable );
-			}
-		} );
+							}
+						});
 		converter.putDefault( ActionType.SEPARATOR, ToolbarActionDockable.TOOLBAR, new ViewGenerator<SeparatorAction, BasicTitleViewItem<JComponent>>(){
-			@Override
+							@Override
 			public BasicTitleViewItem<JComponent> create( ActionViewConverter converter, SeparatorAction action, Dockable dockable ){
 				return converter.createView( ActionType.SEPARATOR, action, ViewTarget.TITLE, dockable );
-			}
-		} );
+							}
+						});
 
 		final IconManager icons = controller.getIcons();
 		icons.setIconDefault( "toolbar.item.expand.horizontal", loadIcon( "expand_horizontal.png" ) );
@@ -223,37 +223,30 @@
 		icons.setIconDefault( "toolbar.customization.here", loadIcon( "here.png" ) );
 
 		// controller.addActionGuard( new ExpandedActionGuard( controller ) );
-		new ExpandManager( controller );
+		new ExpandManager(controller);
 
 		// add or remove a filter for preventing fullscreen
 		final ToolbarFullscreenFilter filter = new ToolbarFullscreenFilter( controller );
 		controller.getRegister().addDockRegisterListener( new DockRegisterAdapter(){
-			@Override
+					@Override
 			public void dockStationRegistering( DockController controller, DockStation station ){
-				if( station instanceof ScreenDockStation ) {
+						if (station instanceof ScreenDockStation){
 					((ScreenDockStation) station).addFullscreenFilter( filter );
-				}
-			}
-
-			@Override
+						}
+					}
+
+					@Override
 			public void dockStationUnregistered( DockController controller, DockStation station ){
-				if( station instanceof ScreenDockStation ) {
+						if (station instanceof ScreenDockStation){
 					((ScreenDockStation) station).removeFullscreenFilter( filter );
-				}
-			}
-		} );
+						}
+					}
+				});
 
 		// install expandable strategy
-<<<<<<< HEAD
-		controller.getProperties().addListener(
-				ExpandableToolbarItemStrategy.STRATEGY,
-				new DockPropertyListener<ExpandableToolbarItemStrategy>(){
+		controller.getProperties().addListener( ExpandableToolbarItemStrategy.STRATEGY, new DockPropertyListener<ExpandableToolbarItemStrategy>(){
 					@Override
-					public void propertyChanged(
-							DockProperties properties,
-							PropertyKey<ExpandableToolbarItemStrategy> property,
-							ExpandableToolbarItemStrategy oldValue,
-							ExpandableToolbarItemStrategy newValue ){
+			public void propertyChanged( DockProperties properties, PropertyKey<ExpandableToolbarItemStrategy> property, ExpandableToolbarItemStrategy oldValue, ExpandableToolbarItemStrategy newValue ){
 						if (oldValue != null){
 							oldValue.uninstall(controller);
 						}
@@ -262,40 +255,28 @@
 						}
 					}
 				});
-		controller.getProperties().get(ExpandableToolbarItemStrategy.STRATEGY)
-				.install(controller);
-
+		controller.getProperties().get( ExpandableToolbarItemStrategy.STRATEGY ).install( controller );
+
+		controller.getThemeManager().put(Priority.THEME,
+				ThemeManager.STATION_PAINT + ".toolbar",
+				ThemeManager.STATION_PAINT_TYPE,
+				new ToolbarStationPaint(new Color(255, 0, 0, 125)));
 		controller.getThemeManager().put(
 				Priority.THEME,
 				ThemeManager.STATION_PAINT + ".toolbar",
 				ThemeManager.STATION_PAINT_TYPE,
 				new ToolbarStationPaint(new Color(255, 0, 0, 125), new Color(
 						128, 128, 128, 125)));
-=======
-		controller.getProperties().addListener( ExpandableToolbarItemStrategy.STRATEGY, new DockPropertyListener<ExpandableToolbarItemStrategy>(){
-			@Override
-			public void propertyChanged( DockProperties properties, PropertyKey<ExpandableToolbarItemStrategy> property, ExpandableToolbarItemStrategy oldValue, ExpandableToolbarItemStrategy newValue ){
-				if( oldValue != null ) {
-					oldValue.uninstall( controller );
-				}
-				if( newValue != null ) {
-					newValue.install( controller );
-				}
-			}
-		} );
-		controller.getProperties().get( ExpandableToolbarItemStrategy.STRATEGY ).install( controller );
-
 		controller.getThemeManager().put( Priority.THEME, ThemeManager.STATION_PAINT + ".toolbar", ThemeManager.STATION_PAINT_TYPE, new ToolbarStationPaint( new Color( 255, 0, 0, 125 ) ) );
->>>>>>> 0c317b77
 	}
 
 	private Icon loadIcon( String name ){
-		try {
+		try{
 			final InputStream in = getClass().getResourceAsStream( "/data/bibliothek/gui/toolbar/" + name );
-			if( in == null ) {
+			if (in == null){
 				throw new FileNotFoundException( "cannot find file '" + name + "'" );
 			}
-			final ImageIcon icon = new ImageIcon( ImageIO.read( in ) );
+			final ImageIcon icon = new ImageIcon(ImageIO.read(in));
 			in.close();
 			return icon;
 		}
@@ -308,47 +289,47 @@
 	@Override
 	public void uninstall( DockController controller ){
 		final ActionViewConverter converter = controller.getActionViewConverter();
-		converter.putDefault( ActionType.BUTTON, TOOLBAR_TITLE, null );
+		converter.putDefault(ActionType.BUTTON, TOOLBAR_TITLE, null);
 	}
 
 	@SuppressWarnings("unchecked")
 	@Override
 	public <E> Collection<E> load( DockController controller, ExtensionName<E> extension ){
-		if( extension.getName().equals( PropertyTransformer.FACTORY_EXTENSION ) ) {
+		if (extension.getName().equals(PropertyTransformer.FACTORY_EXTENSION)){
 			return (Collection<E>) createPropertyFactoryExtension();
 		}
-		if( extension.getName().equals( DefaultDockRelocator.MERGE_EXTENSION ) ) {
+		if (extension.getName().equals(DefaultDockRelocator.MERGE_EXTENSION)){
 			return (Collection<E>) createMergerExtension();
 		}
-		if( extension.getName().equals( DefaultDockRelocator.INSERTER_EXTENSION ) ) {
-			return (Collection<E>) createInserterExtension( controller );
+		if (extension.getName().equals(DefaultDockRelocator.INSERTER_EXTENSION)){
+			return (Collection<E>) createInserterExtension(controller);
 		}
 		if( extension.getName().equals( ScreenDockStation.ATTRACTOR_STRATEGY_EXTENSION ) ) {
 			return (Collection<E>) createAttractorStrategies();
 		}
-		if( extension.getName().equals( DockSituation.DOCK_FACTORY_EXTENSION ) ) {
+		if (extension.getName().equals(DockSituation.DOCK_FACTORY_EXTENSION)){
 			return (Collection<E>) createDockFactories();
 		}
-		if( extension.getName().equals( DockThemeExtension.DOCK_THEME_EXTENSION ) ) {
+		if (extension.getName().equals(DockThemeExtension.DOCK_THEME_EXTENSION)){
 			return (Collection<E>) createDockThemeExtension();
 		}
 		if( extension.getName().equals( DockTitleVersion.DOCK_TITLE_VERSION_EXTENSION ) ) {
 			return (Collection<E>) createTitleFactories( (DockTitleVersion) extension.get( DockTitleVersion.DOCK_TITLE_VERSION_EXTENSION_PARAMETER ) );
 		}
-		if( extension.getName().equals( DisplayerFactory.DISPLAYER_EXTENSION ) ) {
+		if (extension.getName().equals(DisplayerFactory.DISPLAYER_EXTENSION)){
 			return (Collection<E>) createDisplayerFactories( controller, (String) extension.get( DisplayerFactory.DISPLAYER_EXTENSION_ID ) );
 		}
-		if( extension.getName().equals( TextManager.TEXT_EXTENSION ) ) {
+		if (extension.getName().equals(TextManager.TEXT_EXTENSION)){
 			return (Collection<E>) createBundles( (Locale) extension.get( TextManager.TEXT_EXTENSION_LOCALE ) );
 		}
 		if( extension.getName().equals( DefaultScreenDockWindowConfiguration.CONFIGURATION_EXTENSION ) ) {
-			return (Collection<E>) createWindowConfigurationExtension( controller );
+			return (Collection<E>) createWindowConfigurationExtension(controller);
 		}
 		if( extension.getName().equals( DefaultDockableMovingImageFactory.FACTORY_EXTENSION ) ) {
 			return (Collection<E>) createMovingImageFactory();
 		}
-		if( extension.getName().equals( ScreenDockStation.STATION_EXTENSION ) ) {
-			return (Collection<E>) createScreenDockStationExtension( controller );
+		if (extension.getName().equals(ScreenDockStation.STATION_EXTENSION)){
+			return (Collection<E>) createScreenDockStationExtension(controller);
 		}
 
 		return null;
@@ -356,45 +337,45 @@
 
 	protected Collection<DockablePropertyFactory> createPropertyFactoryExtension(){
 		final List<DockablePropertyFactory> result = new ArrayList<DockablePropertyFactory>();
-		result.add( new ToolbarPropertyFactory() );
-		result.add( new ToolbarContainerPropertyFactory() );
-		result.add( new ToolbarGroupPropertyFactory() );
+		result.add(new ToolbarPropertyFactory());
+		result.add(new ToolbarContainerPropertyFactory());
+		result.add(new ToolbarGroupPropertyFactory());
 		return result;
 	}
 
 	protected Collection<Merger> createMergerExtension(){
 		final List<Merger> result = new ArrayList<Merger>();
-		result.add( new ToolbarDockStationMerger() );
-		result.add( new ToolbarGroupDockStationMerger() );
+		result.add(new ToolbarDockStationMerger());
+		result.add(new ToolbarGroupDockStationMerger());
 		return result;
 	}
 
 	protected Collection<Inserter> createInserterExtension( DockController controller ){
 		final List<Inserter> result = new ArrayList<Inserter>();
-		result.add( new ScreenToolbarInserter( controller ) );
+		result.add(new ScreenToolbarInserter(controller));
 		return result;
 	}
 
 	protected Collection<AttractorStrategy> createAttractorStrategies(){
 		final List<AttractorStrategy> result = new ArrayList<AttractorStrategy>();
-		result.add( new ToolbarAttractorStrategy() );
+		result.add(new ToolbarAttractorStrategy());
 		return result;
 	}
 
 	protected Collection<DockFactory<?, ?, ?>> createDockFactories(){
 		final List<DockFactory<?, ?, ?>> result = new ArrayList<DockFactory<?, ?, ?>>();
-		result.add( new ToolbarPartDockFactory() );
-		result.add( new ToolbarGroupDockStationFactory() );
-		result.add( new ToolbarDockStationFactory() );
-		result.add( new ToolbarContainerDockStationFactory() );
-		result.add( new ToolbarTabDockStationFactory() );
-		result.add( new WizardSplitDockStationFactory() );
-		result.add( new ToolbarActionDockableFactory() );
+		result.add(new ToolbarPartDockFactory());
+		result.add(new ToolbarGroupDockStationFactory());
+		result.add(new ToolbarDockStationFactory());
+		result.add(new ToolbarContainerDockStationFactory());
+		result.add(new ToolbarTabDockStationFactory());
+		result.add(new WizardSplitDockStationFactory());
+		result.add(new ToolbarActionDockableFactory());
 		return result;
 	}
 
 	protected Collection<DockTitleFactory> createTitleFactories( DockTitleVersion version ){
-		if( version.getID().equals( ScreenDockStation.TITLE_ID ) ) {
+		if (version.getID().equals(ScreenDockStation.TITLE_ID)){
 			final List<DockTitleFactory> result = new ArrayList<DockTitleFactory>();
 			result.add( new ScreenToolbarDockTitleFactory( version.getController() ) );
 			return result;
@@ -403,9 +384,9 @@
 	}
 
 	protected Collection<DisplayerFactory> createDisplayerFactories( DockController controller, String id ){
-		if( id.equals( ScreenDockStation.DISPLAYER_ID ) ) {
+		if (id.equals(ScreenDockStation.DISPLAYER_ID)){
 			final List<DisplayerFactory> result = new ArrayList<DisplayerFactory>();
-			result.add( new ScreenToolbarDisplayerFactory( controller ) );
+			result.add(new ScreenToolbarDisplayerFactory(controller));
 			return result;
 		}
 		return null;
@@ -423,36 +404,6 @@
 			@Override
 			public void installed( DockController controller, DockTheme theme ){
 				final ThemeManager manager = controller.getThemeManager();
-<<<<<<< HEAD
-				manager.put(Priority.THEME, ThemeManager.DISPLAYER_FACTORY
-						+ ".toolbar", ThemeManager.DISPLAYER_FACTORY_TYPE,
-						ToolbarDockableDisplayer.FACTORY);
-				manager.put(Priority.THEME, ThemeManager.DISPLAYER_FACTORY
-						+ ".toolbar.simple",
-						ThemeManager.DISPLAYER_FACTORY_TYPE,
-						ToolbarDockableDisplayer.FACTORY);
-				manager.put(Priority.THEME, ThemeManager.DISPLAYER_FACTORY
-						+ ".toolbar.group",
-						ThemeManager.DISPLAYER_FACTORY_TYPE,
-						ToolbarDockableDisplayer.FACTORY);
-				manager.put(Priority.THEME, ThemeManager.DISPLAYER_FACTORY
-						+ ".toolbar.container",
-						ThemeManager.DISPLAYER_FACTORY_TYPE,
-						ToolbarDockableDisplayer.FACTORY);
-				manager.put(Priority.THEME, ThemeManager.DISPLAYER_FACTORY
-						+ ".toolbar.screen",
-						ThemeManager.DISPLAYER_FACTORY_TYPE,
-						ToolbarDockableDisplayer.FACTORY);
-
-				final DockTitleManager titles = controller
-						.getDockTitleManager();
-				// titles.registerTheme(ToolbarGroupDockStation.TITLE_ID,
-				// ToolbarDockTitleGrip.createFactory());
-				titles.registerTheme(ToolbarGroupDockStation.TITLE_ID,
-						ToolbarDockTitlePoint.createFactory());
-				titles.registerTheme(ToolbarDockStation.TITLE_ID,
-						NullTitleFactory.INSTANCE);
-=======
 				manager.put( Priority.THEME, ThemeManager.DISPLAYER_FACTORY + ".toolbar", ThemeManager.DISPLAYER_FACTORY_TYPE, ToolbarDockableDisplayer.FACTORY );
 				manager.put( Priority.THEME, ThemeManager.DISPLAYER_FACTORY + ".toolbar.simple", ThemeManager.DISPLAYER_FACTORY_TYPE, ToolbarDockableDisplayer.FACTORY );
 				manager.put( Priority.THEME, ThemeManager.DISPLAYER_FACTORY + ".toolbar.group", ThemeManager.DISPLAYER_FACTORY_TYPE, ToolbarDockableDisplayer.FACTORY );
@@ -460,11 +411,10 @@
 				manager.put( Priority.THEME, ThemeManager.DISPLAYER_FACTORY + ".toolbar.screen", ThemeManager.DISPLAYER_FACTORY_TYPE, ToolbarDockableDisplayer.FACTORY );
 
 				final DockTitleManager titles = controller.getDockTitleManager();
-				//				titles.registerTheme(ToolbarGroupDockStation.TITLE_ID,
-				//						ToolbarDockTitleGrip.createFactory());
+//				titles.registerTheme(ToolbarGroupDockStation.TITLE_ID,
+//						ToolbarDockTitleGrip.createFactory());
 				titles.registerTheme( ToolbarGroupDockStation.TITLE_ID, ToolbarDockTitlePoint.createFactory() );
 				titles.registerTheme( ToolbarDockStation.TITLE_ID, NullTitleFactory.INSTANCE );
->>>>>>> 0c317b77
 
 				// titles.registerTheme( ToolbarContainerDockStation.TITLE_ID,
 				// ToolbarDockTitleRoundedBound.createFactory( new Color( 80,
@@ -488,12 +438,12 @@
 			}
 
 		};
-		return Collections.singleton( extension );
+		return Collections.singleton(extension);
 	}
 
 	protected Collection<ScreenDockWindowConfiguration> createWindowConfigurationExtension( DockController controller ){
 		final List<ScreenDockWindowConfiguration> result = new ArrayList<ScreenDockWindowConfiguration>();
-		result.add( new ToolbarWindowConfiguration( controller ) );
+		result.add(new ToolbarWindowConfiguration(controller));
 		return result;
 	}
 
@@ -507,7 +457,7 @@
 
 	protected Collection<ScreenDockStationExtension> createScreenDockStationExtension( DockController controller ){
 		List<ScreenDockStationExtension> result = new ArrayList<ScreenDockStationExtension>();
-		result.add( new ToolbarScreenDockStationExtension( controller ) );
+		result.add(new ToolbarScreenDockStationExtension(controller));
 		return result;
 	}
 }