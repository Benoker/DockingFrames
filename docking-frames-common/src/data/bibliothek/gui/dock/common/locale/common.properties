--- conflicted
+++ resolved
@@ -1,4 +1,3 @@
-<<<<<<< HEAD
 minimize.in:				Minimize
 minimize.in.tooltip:		Moves this panel to a side of this frame
 minimize.out:				Return
@@ -54,59 +53,4 @@
 preference.shortcut.close.description: Close a view
 
 preference.layout.theme.label: Theme
-=======
-minimize.in:				Minimize
-minimize.in.tooltip:		Moves this panel to a side of this frame
-minimize.out:				Return
-minimize.out.tooltip:		Restores this panel to its former size
-
-maximize.in:				Maximize
-maximize.in.tooltip:		Makes this panel as big as possible
-maximize.out:				Return
-maximize.out.tooltip:		Restores this panel to its former size
-
-normalize.in:				Normalize
-normalize.in.tooltip:		Moves this panel into the center of the frame
-normalize.out:				Return
-normalize.out.tooltip:		Restores this panel to its former size
-
-externalize.in:				Externalize
-externalize.in.tooltip:		Disconnects this panel from the frame
-externalize.out:			Normalize
-externalize.out.tooltip:	Connects this panel with the frame
-
-maximize_externalized.out:	Normalize
-maximize_externalized.out.tooltip: Shrink this panel again
-
-FrontendSettingsMenuPiece.save:		Save
-FrontendSettingsMenuPiece.saveAs:	Save as...
-FrontendSettingsMenuPiece.delete:	Delete
-FrontendSettingsMenuPiece.load:		Load
-FrontendSettingsMenuPiece.saveAsInput:	Please enter the name of the new setting
-
-rename:						Rename
-rename.tooltip:				Set a new name for this panel
-rename.ok:					Ok
-rename.cancel:				Cancel
-
-replace:					Replace
-replace.tooltip:			Replace this station by it's only child
-
-PreferenceMenuPiece.text:	Preferences
-
-preference.shortcut.maximize_change.label: Change maximize state
-preference.shortcut.maximize_change.description: Puts a view into maximized state or if already maximized puts it back to its original state
-preference.shortcut.maximize.label: Maximize
-preference.shortcut.maximize.description: Puts a view into maximized state
-preference.shortcut.normalize.label: Normalize
-preference.shortcut.normalize.description: Puts a view into normalized state
-preference.shortcut.minimize.label: Minimize
-preference.shortcut.minimize.description: Shrinks a view such that only its icon/title remains visible
-preference.shortcut.externalize.label: Externalize
-preference.shortcut.externalize.description: Puts a view into an external dialog
-preference.shortcut.close.label: Close
-preference.shortcut.close.description: Close a view
-
-preference.layout.theme.label: Theme
->>>>>>> 40609b39
 preference.layout.theme.description: How views look and behave