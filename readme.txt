--- conflicted
+++ resolved
@@ -77,31 +77,10 @@
 	+ docking-frames-core
 	+ docking-frames-common
 
-<<<<<<< HEAD
 	docking-frames-demo-layouts
 	+ docking-frames-demo-app-ice
 	+ docking-frames-core
 	+ docking-frames-common
-=======
-	notes
-	+ demonstration_interface
-	+ dockingFrame
-	+ common
-
-	chess
-	+ demonstration_interface
-	+ dockingFrame
-	+ common
-
-	paint
-	+ demonstration_interface
-	+ dockingFrame
-	+ common
-
-	sizeAndColor
-	+ demonstration_interface
-	+ dockingFrame
-	+ common
 
 
 Maven Snapshot Repository
@@ -154,4 +133,3 @@
 	</dependencies>
 
 	be sure to use latest <version>
->>>>>>> e193a1cc
