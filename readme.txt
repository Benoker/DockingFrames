--- conflicted
+++ resolved
@@ -58,28 +58,6 @@
 	+ docking-frames-core
 	+ docking-frames-common
 	+ lib/tools.jar, can be found in the JDK
-<<<<<<< HEAD
-
-	notes
-	+ demonstration_interface
-	+ dockingFrame
-	+ common
-
-	chess
-	+ demonstration_interface
-	+ dockingFrame
-	+ common
-
-	paint
-	+ demonstration_interface
-	+ dockingFrame
-	+ common
-
-	sizeAndColor
-	+ demonstration_interface
-	+ dockingFrame
-	+ common
-=======
 	
 	docking-frames-demo-notes
 	+ docking-frames-demo-app-ice
@@ -102,5 +80,4 @@
 	docking-frames-demo-layouts
 	+ docking-frames-demo-app-ice
 	+ docking-frames-core
-	+ docking-frames-common
->>>>>>> d31151cb
+	+ docking-frames-common